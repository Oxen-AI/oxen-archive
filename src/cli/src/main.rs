use std::collections::HashMap;
use std::process::ExitCode;

use clap::Command;
use env_logger::Env;

pub mod cmd;
pub mod cmd_setup;
pub mod dispatch;
pub mod helpers;
pub mod parse;
pub mod parse_and_run;
pub mod run;

#[tokio::main]
async fn main() -> ExitCode {
    env_logger::init_from_env(Env::default());

    let cmds: Vec<Box<dyn cmd::RunCmd>> = vec![
        Box::new(cmd::AddCmd),
        Box::new(cmd::BranchCmd),
        Box::new(cmd::CheckoutCmd),
        Box::new(cmd::CloneCmd),
        Box::new(cmd::CommitCacheCmd),
        Box::new(cmd::CommitCmd),
        Box::new(cmd::ConfigCmd),
        Box::new(cmd::CreateRemoteCmd),
        Box::new(cmd::DbCmd),
        Box::new(cmd::DFCmd),
        Box::new(cmd::DiffCmd),
        Box::new(cmd::DownloadCmd),
        Box::new(cmd::FetchCmd),
        Box::new(cmd::InfoCmd),
        Box::new(cmd::InitCmd),
        Box::new(cmd::LoadCmd),
        Box::new(cmd::LogCmd),
        Box::new(cmd::MergeCmd),
        Box::new(cmd::MigrateCmd),
        Box::new(cmd::MooCmd),
<<<<<<< HEAD
        Box::new(cmd::PullCmd),
        Box::new(cmd::PushCmd),
=======
        Box::new(cmd::ReadLinesCmd),
>>>>>>> 93d9809b
        Box::new(cmd::SchemasCmd),
    ];

    let mut command = Command::new("oxen")
        .version(liboxen::constants::OXEN_VERSION)
        .about("🐂 is a machine learning dataset management toolchain")
        .subcommand_required(true)
        .arg_required_else_help(true)
        .allow_external_subcommands(true);

    // Add all the commands to the command line
    let mut runners: HashMap<String, Box<dyn cmd::RunCmd>> = HashMap::new();
    for cmd in cmds {
        command = command.subcommand(cmd.args());
        runners.insert(cmd.name().to_string(), cmd);
    }

    // TODO: Refactor these into their own modules
    command = command
<<<<<<< HEAD
        .subcommand(cmd_setup::read_lines())
=======
        .subcommand(cmd_setup::commit_cache())
        .subcommand(cmd_setup::download())
        .subcommand(cmd_setup::info())
        .subcommand(cmd_setup::fetch())
        .subcommand(cmd_setup::load())
        .subcommand(cmd_setup::merge())
        .subcommand(cmd_setup::migrate())
        .subcommand(cmd_setup::pull())
        .subcommand(cmd_setup::push())
>>>>>>> 93d9809b
        .subcommand(cmd_setup::remote())
        .subcommand(cmd_setup::restore())
        .subcommand(cmd_setup::rm())
        .subcommand(cmd_setup::save())
        .subcommand(cmd_setup::status())
        .subcommand(cmd_setup::upload());

    // Parse the command line args and run the appropriate command
    let matches = command.get_matches();
    match matches.subcommand() {
<<<<<<< HEAD
        Some((cmd_setup::READ_LINES, sub_matches)) => parse_and_run::read_lines(sub_matches),
=======
        Some((cmd_setup::COMMIT_CACHE, sub_matches)) => {
            parse_and_run::compute_commit_cache(sub_matches).await
        }
        Some((cmd_setup::DOWNLOAD, sub_matches)) => parse_and_run::download(sub_matches).await,
        Some((cmd_setup::INFO, sub_matches)) => parse_and_run::info(sub_matches),
        Some((cmd_setup::FETCH, sub_matches)) => parse_and_run::fetch(sub_matches).await,
        Some((cmd_setup::LOAD, sub_matches)) => parse_and_run::load(sub_matches).await,
        Some((cmd_setup::MERGE, sub_matches)) => parse_and_run::merge(sub_matches),
        Some((cmd_setup::MIGRATE, sub_matches)) => parse_and_run::migrate(sub_matches).await,
        Some((cmd_setup::PULL, sub_matches)) => parse_and_run::pull(sub_matches).await,
        Some((cmd_setup::PUSH, sub_matches)) => parse_and_run::push(sub_matches).await,
>>>>>>> 93d9809b
        Some((cmd_setup::REMOTE, sub_matches)) => parse_and_run::remote(sub_matches).await,
        Some((cmd_setup::RESTORE, sub_matches)) => parse_and_run::restore(sub_matches).await,
        Some((cmd_setup::RM, sub_matches)) => parse_and_run::rm(sub_matches).await,
        Some((cmd_setup::SAVE, sub_matches)) => parse_and_run::save(sub_matches).await,
        Some((cmd_setup::STATUS, sub_matches)) => parse::status(sub_matches).await,
        Some((cmd_setup::UPLOAD, sub_matches)) => parse_and_run::upload(sub_matches).await,
        // TODO: Get these in the help command instead of just falling back
        Some((command, args)) => {
            // Lookup command in runners and run on args
            if let Some(runner) = runners.get(command) {
                match runner.run(args).await {
                    Ok(_) => {}
                    Err(err) => {
                        eprintln!("{err}");
                        return ExitCode::FAILURE;
                    }
                }
            } else {
                eprintln!("Unknown command `oxen {command}`");
                return ExitCode::FAILURE;
            }
        }
        _ => unreachable!(), // If all subcommands are defined above, anything else is unreachable!()
    }

    ExitCode::SUCCESS
}<|MERGE_RESOLUTION|>--- conflicted
+++ resolved
@@ -37,12 +37,9 @@
         Box::new(cmd::MergeCmd),
         Box::new(cmd::MigrateCmd),
         Box::new(cmd::MooCmd),
-<<<<<<< HEAD
         Box::new(cmd::PullCmd),
         Box::new(cmd::PushCmd),
-=======
         Box::new(cmd::ReadLinesCmd),
->>>>>>> 93d9809b
         Box::new(cmd::SchemasCmd),
     ];
 
@@ -62,19 +59,6 @@
 
     // TODO: Refactor these into their own modules
     command = command
-<<<<<<< HEAD
-        .subcommand(cmd_setup::read_lines())
-=======
-        .subcommand(cmd_setup::commit_cache())
-        .subcommand(cmd_setup::download())
-        .subcommand(cmd_setup::info())
-        .subcommand(cmd_setup::fetch())
-        .subcommand(cmd_setup::load())
-        .subcommand(cmd_setup::merge())
-        .subcommand(cmd_setup::migrate())
-        .subcommand(cmd_setup::pull())
-        .subcommand(cmd_setup::push())
->>>>>>> 93d9809b
         .subcommand(cmd_setup::remote())
         .subcommand(cmd_setup::restore())
         .subcommand(cmd_setup::rm())
@@ -85,21 +69,6 @@
     // Parse the command line args and run the appropriate command
     let matches = command.get_matches();
     match matches.subcommand() {
-<<<<<<< HEAD
-        Some((cmd_setup::READ_LINES, sub_matches)) => parse_and_run::read_lines(sub_matches),
-=======
-        Some((cmd_setup::COMMIT_CACHE, sub_matches)) => {
-            parse_and_run::compute_commit_cache(sub_matches).await
-        }
-        Some((cmd_setup::DOWNLOAD, sub_matches)) => parse_and_run::download(sub_matches).await,
-        Some((cmd_setup::INFO, sub_matches)) => parse_and_run::info(sub_matches),
-        Some((cmd_setup::FETCH, sub_matches)) => parse_and_run::fetch(sub_matches).await,
-        Some((cmd_setup::LOAD, sub_matches)) => parse_and_run::load(sub_matches).await,
-        Some((cmd_setup::MERGE, sub_matches)) => parse_and_run::merge(sub_matches),
-        Some((cmd_setup::MIGRATE, sub_matches)) => parse_and_run::migrate(sub_matches).await,
-        Some((cmd_setup::PULL, sub_matches)) => parse_and_run::pull(sub_matches).await,
-        Some((cmd_setup::PUSH, sub_matches)) => parse_and_run::push(sub_matches).await,
->>>>>>> 93d9809b
         Some((cmd_setup::REMOTE, sub_matches)) => parse_and_run::remote(sub_matches).await,
         Some((cmd_setup::RESTORE, sub_matches)) => parse_and_run::restore(sub_matches).await,
         Some((cmd_setup::RM, sub_matches)) => parse_and_run::rm(sub_matches).await,
