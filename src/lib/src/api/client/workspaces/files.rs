--- conflicted
+++ resolved
@@ -48,11 +48,7 @@
         directory_name
     );
 
-<<<<<<< HEAD
-    let result = post_file(&remote_repo, workspace_id, &directory_name, resolved_path).await?;
-=======
     let result = post_file(remote_repo, workspace_id, &directory_name, resolved_path).await?;
->>>>>>> 4d038689
 
     println!("{}", result.to_string_lossy());
 
