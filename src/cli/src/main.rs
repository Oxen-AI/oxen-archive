use std::collections::HashMap;
use std::process::ExitCode;

use clap::Command;
use env_logger::Env;

pub mod cmd;
pub mod cmd_setup;
pub mod dispatch;
pub mod helpers;
pub mod parse_and_run;

#[tokio::main]
async fn main() -> ExitCode {
    env_logger::init_from_env(Env::default());

    let cmds: Vec<Box<dyn cmd::RunCmd>> = vec![
        Box::new(cmd::AddCmd),
        Box::new(cmd::BranchCmd),
        Box::new(cmd::CheckoutCmd),
        Box::new(cmd::CloneCmd),
        Box::new(cmd::CommitCacheCmd),
        Box::new(cmd::CommitCmd),
        Box::new(cmd::ConfigCmd),
        Box::new(cmd::CreateRemoteCmd),
        Box::new(cmd::DbCmd),
        Box::new(cmd::DFCmd),
        Box::new(cmd::DiffCmd),
        Box::new(cmd::DownloadCmd),
        Box::new(cmd::FetchCmd),
        Box::new(cmd::InfoCmd),
        Box::new(cmd::InitCmd),
        Box::new(cmd::LoadCmd),
        Box::new(cmd::LogCmd),
        Box::new(cmd::MergeCmd),
        Box::new(cmd::MigrateCmd),
        Box::new(cmd::MooCmd),
<<<<<<< HEAD
        Box::new(cmd::PullCmd),
        Box::new(cmd::PushCmd),
=======
        Box::new(cmd::RestoreCmd),
>>>>>>> 8363df0c
        Box::new(cmd::ReadLinesCmd),
        Box::new(cmd::RmCmd),
        Box::new(cmd::SaveCmd),
        Box::new(cmd::SchemasCmd),
        Box::new(cmd::StatusCmd),
        Box::new(cmd::UploadCmd),
    ];

    let mut command = Command::new("oxen")
        .version(liboxen::constants::OXEN_VERSION)
        .about("🐂 is a machine learning dataset management toolchain")
        .subcommand_required(true)
        .arg_required_else_help(true)
        .allow_external_subcommands(true);

    // Add all the commands to the command line
    let mut runners: HashMap<String, Box<dyn cmd::RunCmd>> = HashMap::new();
    for cmd in cmds {
        command = command.subcommand(cmd.args());
        runners.insert(cmd.name().to_string(), cmd);
    }

    // TODO: Refactor these into their own modules
    command = command
<<<<<<< HEAD
        .subcommand(cmd_setup::remote())
        .subcommand(cmd_setup::restore())
        .subcommand(cmd_setup::rm())
        .subcommand(cmd_setup::save())
        .subcommand(cmd_setup::status())
        .subcommand(cmd_setup::upload());
=======
        .subcommand(cmd_setup::commit_cache())
        .subcommand(cmd_setup::download())
        .subcommand(cmd_setup::info())
        .subcommand(cmd_setup::fetch())
        .subcommand(cmd_setup::load())
        .subcommand(cmd_setup::merge())
        .subcommand(cmd_setup::migrate())
        .subcommand(cmd_setup::pull())
        .subcommand(cmd_setup::push())
        .subcommand(cmd_setup::remote());
>>>>>>> 8363df0c

    // Parse the command line args and run the appropriate command
    let matches = command.get_matches();
    match matches.subcommand() {
        Some((cmd_setup::REMOTE, sub_matches)) => parse_and_run::remote(sub_matches).await,
        // TODO: Get these in the help command instead of just falling back
        Some((command, args)) => {
            // Lookup command in runners and run on args
            if let Some(runner) = runners.get(command) {
                match runner.run(args).await {
                    Ok(_) => {}
                    Err(err) => {
                        eprintln!("{err}");
                        return ExitCode::FAILURE;
                    }
                }
            } else {
                eprintln!("Unknown command `oxen {command}`");
                return ExitCode::FAILURE;
            }
        }
        _ => unreachable!(), // If all subcommands are defined above, anything else is unreachable!()
    }

    ExitCode::SUCCESS
}<|MERGE_RESOLUTION|>--- conflicted
+++ resolved
@@ -35,12 +35,9 @@
         Box::new(cmd::MergeCmd),
         Box::new(cmd::MigrateCmd),
         Box::new(cmd::MooCmd),
-<<<<<<< HEAD
         Box::new(cmd::PullCmd),
         Box::new(cmd::PushCmd),
-=======
         Box::new(cmd::RestoreCmd),
->>>>>>> 8363df0c
         Box::new(cmd::ReadLinesCmd),
         Box::new(cmd::RmCmd),
         Box::new(cmd::SaveCmd),
@@ -62,28 +59,6 @@
         command = command.subcommand(cmd.args());
         runners.insert(cmd.name().to_string(), cmd);
     }
-
-    // TODO: Refactor these into their own modules
-    command = command
-<<<<<<< HEAD
-        .subcommand(cmd_setup::remote())
-        .subcommand(cmd_setup::restore())
-        .subcommand(cmd_setup::rm())
-        .subcommand(cmd_setup::save())
-        .subcommand(cmd_setup::status())
-        .subcommand(cmd_setup::upload());
-=======
-        .subcommand(cmd_setup::commit_cache())
-        .subcommand(cmd_setup::download())
-        .subcommand(cmd_setup::info())
-        .subcommand(cmd_setup::fetch())
-        .subcommand(cmd_setup::load())
-        .subcommand(cmd_setup::merge())
-        .subcommand(cmd_setup::migrate())
-        .subcommand(cmd_setup::pull())
-        .subcommand(cmd_setup::push())
-        .subcommand(cmd_setup::remote());
->>>>>>> 8363df0c
 
     // Parse the command line args and run the appropriate command
     let matches = command.get_matches();
