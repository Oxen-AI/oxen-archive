use crate::errors::OxenHttpError;
use crate::helpers::get_repo;
use crate::params::{app_data, parse_resource, path_param};

use liboxen::error::OxenError;
use liboxen::model::commit::NewCommitBody;
use liboxen::model::file::{FileContents, FileNew, TempFileNew};
use liboxen::model::metadata::metadata_image::ImgResize;
use liboxen::model::{Commit, User};
use liboxen::repositories::{self, branches};
use liboxen::util;
use liboxen::view::{CommitResponse, StatusMessage};

use actix_files::NamedFile;
use actix_multipart::Multipart;
use actix_web::{http::header, web, HttpRequest, HttpResponse};
use futures_util::TryStreamExt as _;
use liboxen::repositories::commits;
use serde_json::Value;
use std::path::PathBuf;

const ALLOWED_IMPORT_DOMAINS: [&str; 3] = ["huggingface.co", "kaggle.com", "oxen.ai"];

/// Download file content
pub async fn get(
    req: HttpRequest,
    query: web::Query<ImgResize>,
) -> actix_web::Result<HttpResponse, OxenHttpError> {
    log::debug!("get file path {:?}", req.path());

    let app_data = app_data(&req)?;
    let namespace = path_param(&req, "namespace")?;
    let repo_name = path_param(&req, "repo_name")?;
    let repo = get_repo(&app_data.path, &namespace, &repo_name)?;
    let resource = parse_resource(&req, &repo)?;
    let workspace_ref = resource.workspace.as_ref();
    let commit = if let Some(workspace) = workspace_ref {
        workspace.commit.clone()
    } else {
        resource.clone().commit.unwrap()
    };

    log::debug!(
        "{} resource {namespace}/{repo_name}/{resource}",
        liboxen::current_function!()
    );
    let path = resource.path.clone();

    // If the resource is a workspace, return the file from the workspace
    let response = if let Some(workspace) = workspace_ref {
        let file_path = workspace.workspace_repo.path.join(path.clone());
        let file = NamedFile::open(file_path)?;
        file.into_response(&req)
    } else {
        let entry = repositories::entries::get_file(&repo, &commit, &path)?;
        let entry = entry.ok_or(OxenError::path_does_not_exist(path.clone()))?;

        let version_path = util::fs::version_path_from_hash(&repo, entry.hash().to_string());

        // TODO: refactor out of here and check for type,
        // but seeing if it works to resize the image and cache it to disk if we have a resize query
        let img_resize = query.into_inner();
        if img_resize.width.is_some() || img_resize.height.is_some() {
            log::debug!("img_resize {:?}", img_resize);

            let resized_path = util::fs::resized_path_for_file_node(
                &repo,
                &entry,
                img_resize.width,
                img_resize.height,
            )?;
            util::fs::resize_cache_image(&version_path, &resized_path, img_resize)?;

            log::debug!("In the resize cache! {:?}", resized_path);
            return Ok(NamedFile::open(resized_path)?.into_response(&req));
        } else {
            log::debug!("did not hit the resize cache");
        }

        log::debug!(
            "get_file_for_commit_id looking for {:?} -> {:?}",
            path,
            version_path
        );

        let file = NamedFile::open(version_path)?;
        let mut response = file.into_response(&req);

        let last_commit_id = entry.last_commit_id().to_string();
        let meta_entry = repositories::entries::get_meta_entry(&repo, &commit, &path)?;
        let content_length = meta_entry.size.to_string();
        response.headers_mut().insert(
            header::HeaderName::from_static("oxen-revision-id"),
            header::HeaderValue::from_str(&last_commit_id).unwrap(),
        );

        response.headers_mut().insert(
            header::CONTENT_TYPE,
            header::HeaderValue::from_str(&meta_entry.mime_type).unwrap(),
        );

        response.headers_mut().insert(
            header::CONTENT_LENGTH,
            header::HeaderValue::from_str(&content_length).unwrap(),
        );

        response
    };

    Ok(response)
}

/// Update file content in place (add to temp workspace and commit)
pub async fn put(
    req: HttpRequest,
    payload: Multipart,
) -> actix_web::Result<HttpResponse, OxenHttpError> {
    log::debug!("file::put path {:?}", req.path());
    let app_data = app_data(&req)?;
    let namespace = path_param(&req, "namespace")?;
    let repo_name = path_param(&req, "repo_name")?;
    let repo = get_repo(&app_data.path, &namespace, &repo_name)?;

    // Try to parse the resource (branch/commit/path). If the repo has no commits yet this will
    // fail, so fall back to an initial-upload helper.
    let resource = match parse_resource(&req, &repo) {
        Ok(res) => res,
        Err(parse_err) => {
            if repositories::commits::head_commit_maybe(&repo)?.is_none() {
                return handle_initial_put_empty_repo(req, payload, &repo).await;
            } else {
                return Err(parse_err);
            }
        }
    };

    // Resource must specify branch because we need to commit the workspace back to a branch
    let branch = resource
        .branch
        .clone()
        .ok_or(OxenError::local_branch_not_found(
            resource.version.to_string_lossy(),
        ))?;
    let commit = resource.commit.ok_or(OxenHttpError::NotFound)?;
    // Make sure the resource path is not already a file
    let node = repositories::tree::get_node_by_path(&repo, &commit, &resource.path)?;
    if node.is_some() && node.unwrap().is_file() {
        return Err(OxenHttpError::BasicError(
            format!(
                "Target path must be a directory: {}",
                resource.path.display()
            )
            .into(),
        ));
    }

    let (name, email, message, temp_files) = parse_multipart_fields(payload).await?;

    let user = create_user_from_options(name.clone(), email.clone())?;

<<<<<<< HEAD
    for file in files.iter() {
        log::debug!("file::put add file {:?}", file);
        let path = repositories::workspaces::files::add(&workspace, file).await?;
        log::debug!("file::put add file ✅ success! staged file {:?}", path);
=======
    let mut files: Vec<FileNew> = vec![];
    for temp_file in temp_files {
        files.push(FileNew {
            path: temp_file.path,
            contents: temp_file.contents,
            user: user.clone(), // Clone the user for each file
        });
>>>>>>> c6391417
    }
    let workspace = repositories::workspaces::create_temporary(&repo, &commit)?;

    process_and_add_files(
        &repo,
        Some(&workspace),
        resource.path.clone(),
        files.clone(),
    )
    .await?;

    // Commit workspace
    let commit_body = NewCommitBody {
        author: name.clone().unwrap_or("".to_string()),
        email: email.clone().unwrap_or("".to_string()),
        message: message.clone().unwrap_or(format!(
            "Auto-commit files to {}",
            &resource.path.to_string_lossy()
        )),
    };

    let commit = repositories::workspaces::commit(&workspace, &commit_body, branch.name)?;

    log::debug!("file::put workspace commit ✅ success! commit {:?}", commit);

    Ok(HttpResponse::Ok().json(CommitResponse {
        status: StatusMessage::resource_created(),
        commit,
    }))
}

// Helper: when the repository has no commits yet, accept the upload as the first commit on the
// default branch ("main").
async fn handle_initial_put_empty_repo(
    req: HttpRequest,
    payload: Multipart,
    repo: &liboxen::model::LocalRepository,
) -> actix_web::Result<HttpResponse, OxenHttpError> {
    let resource: PathBuf = PathBuf::from(req.match_info().query("resource"));
    let path_string = resource
        .components()
        .skip(1)
        .collect::<PathBuf>()
        .to_string_lossy()
        .to_string();

    let (name, email, _message, temp_files) = parse_multipart_fields(payload).await?;

    let user = create_user_from_options(name.clone(), email.clone())?;

    // Convert temporary files to FileNew with the complete user information
    let mut files: Vec<FileNew> = vec![];
    for temp_file in temp_files {
        files.push(FileNew {
            path: temp_file.path,
            contents: temp_file.contents,
            user: user.clone(), // Clone the user for each file
        });
    }

    // If the user supplied files, add and commit them
    let mut commit: Option<Commit> = None;

    process_and_add_files(repo, None, PathBuf::from(&path_string), files.clone()).await?;

    if !files.is_empty() {
        let user_ref = &files[0].user; // Use the user from the first file, since it's the same for all
        commit = Some(commits::commit_with_user(repo, "Initial commit", user_ref)?);
        branches::create(repo, "main", &commit.as_ref().unwrap().id)?;
    }

    Ok(HttpResponse::Ok().json(CommitResponse {
        status: StatusMessage::resource_created(),
        commit: commit.unwrap(),
    }))
}

/// import files from hf/kaggle (create a workspace and commit)
pub async fn import(
    req: HttpRequest,
    body: web::Json<Value>,
) -> Result<HttpResponse, OxenHttpError> {
    let app_data = app_data(&req)?;
    let namespace = path_param(&req, "namespace")?;
    let repo_name = path_param(&req, "repo_name")?;
    let repo = get_repo(&app_data.path, namespace, &repo_name)?;
    let resource = parse_resource(&req, &repo)?;

    // Resource must specify branch for committing the workspace
    let branch = resource
        .branch
        .clone()
        .ok_or(OxenError::local_branch_not_found(
            resource.version.to_string_lossy(),
        ))?;
    let commit = resource.commit.ok_or(OxenHttpError::NotFound)?;
    let directory = resource.path.clone();
    log::debug!("workspace::files::import_file Got directory: {directory:?}");

    // commit info
    let author = req.headers().get("oxen-commit-author");
    let email = req.headers().get("oxen-commit-email");
    let message = req.headers().get("oxen-commit-message");

    log::debug!(
        "file::import commit info author:{:?}, email:{:?}, message:{:?}",
        author,
        email,
        message
    );

    // Make sure the resource path is not already a file
    let node = repositories::tree::get_node_by_path(&repo, &commit, &resource.path)?;
    if node.is_some() && node.unwrap().is_file() {
        return Err(OxenHttpError::BasicError(
            format!(
                "Target path must be a directory: {}",
                resource.path.display()
            )
            .into(),
        ));
    }

    // Create temporary workspace
    let workspace = repositories::workspaces::create_temporary(&repo, &commit)?;

    log::debug!("workspace::files::import_file workspace created!");

    // extract auth key from req body
    let auth = body
        .get("headers")
        .and_then(|headers| headers.as_object())
        .and_then(|map| map.get("Authorization"))
        .and_then(|auth| auth.as_str())
        .unwrap_or_default();

    let download_url = body
        .get("download_url")
        .and_then(|v| v.as_str())
        .unwrap_or_default();

    // Validate URL domain
    let url_parsed = url::Url::parse(download_url)
        .map_err(|_| OxenHttpError::BadRequest("Invalid URL".into()))?;
    let domain = url_parsed
        .domain()
        .ok_or_else(|| OxenHttpError::BadRequest("Invalid URL domain".into()))?;
    if !ALLOWED_IMPORT_DOMAINS.iter().any(|&d| domain.ends_with(d)) {
        return Err(OxenHttpError::BadRequest("URL domain not allowed".into()));
    }

    // parse filename from the given url
    let filename = if url_parsed.domain() == Some("huggingface.co") {
        url_parsed.path_segments().and_then(|segments| {
            let segments: Vec<_> = segments.collect();
            if segments.len() >= 2 {
                let last_two = &segments[segments.len() - 2..];
                Some(format!("{}_{}", last_two[0], last_two[1]))
            } else {
                None
            }
        })
    } else {
        url_parsed
            .path_segments()
            .and_then(|mut segments| segments.next_back())
            .map(|s| s.to_string())
    }
    .ok_or_else(|| OxenHttpError::BadRequest("Invalid filename in URL".into()))?;

    // download and save the file into the workspace
    repositories::workspaces::files::import(download_url, auth, directory, filename, &workspace)
        .await?;

    // Commit workspace
    let commit_body = NewCommitBody {
        author: author.map_or("".to_string(), |a| a.to_str().unwrap().to_string()),
        email: email.map_or("".to_string(), |e| e.to_str().unwrap().to_string()),
        message: message.map_or(
            format!("Import files to {}", &resource.path.to_string_lossy()),
            |m| m.to_str().unwrap().to_string(),
        ),
    };

    let commit = repositories::workspaces::commit(&workspace, &commit_body, branch.name)?;
    log::debug!("workspace::commit ✅ success! commit {:?}", commit);

    Ok(HttpResponse::Ok().json(CommitResponse {
        status: StatusMessage::resource_created(),
        commit,
    }))
}

async fn parse_multipart_fields(
    mut payload: Multipart,
) -> actix_web::Result<
    (
        Option<String>,
        Option<String>,
        Option<String>,
        Vec<TempFileNew>,
    ),
    OxenHttpError,
> {
    let mut name: Option<String> = None;
    let mut email: Option<String> = None;
    let mut message: Option<String> = None;
    let mut temp_files: Vec<TempFileNew> = vec![];

    while let Some(mut field) = payload
        .try_next()
        .await
        .map_err(OxenHttpError::MultipartError)?
    {
        let disposition = field.content_disposition().ok_or(OxenHttpError::NotFound)?;
        let field_name = disposition
            .get_name()
            .ok_or(OxenHttpError::NotFound)?
            .to_string();

        match field_name.as_str() {
            "name" | "email" => {
                let mut bytes = Vec::new();
                while let Some(chunk) = field
                    .try_next()
                    .await
                    .map_err(OxenHttpError::MultipartError)?
                {
                    bytes.extend_from_slice(&chunk);
                }
                let value = String::from_utf8(bytes)
                    .map_err(|e| OxenHttpError::BadRequest(e.to_string().into()))?;

                if field_name == "name" {
                    name = Some(value);
                } else {
                    email = Some(value);
                }
            }
            "message" => {
                let mut bytes = Vec::new();
                while let Some(chunk) = field
                    .try_next()
                    .await
                    .map_err(OxenHttpError::MultipartError)?
                {
                    bytes.extend_from_slice(&chunk);
                }
                let value = String::from_utf8(bytes)
                    .map_err(|e| OxenHttpError::BadRequest(e.to_string().into()))?;
                message = Some(value);
            }
            "files[]" | "file" => {
                let filename = disposition.get_filename().map_or_else(
                    || uuid::Uuid::new_v4().to_string(),
                    sanitize_filename::sanitize,
                );

                let mut contents = Vec::new();
                while let Some(chunk) = field
                    .try_next()
                    .await
                    .map_err(OxenHttpError::MultipartError)?
                {
                    contents.extend_from_slice(&chunk);
                }

                temp_files.push(TempFileNew {
                    path: PathBuf::from(&filename),
                    contents: FileContents::Binary(contents),
                });
            }
            _ => {}
        }
    }

    Ok((name, email, message, temp_files))
}

// Helper function for user creation
fn create_user_from_options(
    name: Option<String>,
    email: Option<String>,
) -> actix_web::Result<User, OxenHttpError> {
    Ok(User {
        name: name.ok_or(OxenHttpError::BadRequest("Name is required".into()))?,
        email: email.ok_or(OxenHttpError::BadRequest("Email is required".into()))?,
    })
}

// Helper function for processing files and adding to repo/workspace
async fn process_and_add_files(
    repo: &liboxen::model::LocalRepository,
    workspace: Option<&liboxen::repositories::workspaces::TemporaryWorkspace>,
    base_path: PathBuf,
    files: Vec<FileNew>,
) -> Result<(), OxenError> {
    if !files.is_empty() {
        log::debug!("repositories::create files: {:?}", files.len());
        for file in files.clone() {
            let path = &file.path;
            let contents = &file.contents;

            let full_dir = if let Some(ws) = workspace {
                ws.dir().join(base_path.clone()) // Use workspace dir if provided
            } else {
                repo.path.join(base_path.clone()) // Use repo path if no workspace
            };

            if !full_dir.exists() {
                util::fs::create_dir_all(&full_dir)?;
            }

            let filepath = full_dir.join(path);

            match contents {
                FileContents::Text(text) => {
                    util::fs::write(&filepath, text.as_bytes())?;
                }
                FileContents::Binary(bytes) => {
                    util::fs::write(&filepath, bytes)?;
                }
            }

            if let Some(ws) = workspace {
                repositories::workspaces::files::add(ws, &filepath)?;
            } else {
                repositories::add(repo, &filepath)?;
            }
        }
    }
    Ok(())
}

#[cfg(test)]
mod tests {
    use std::path::PathBuf;

    use actix_multipart_test::MultiPartFormDataBuilder;
    use actix_web::{web, App};
    use liboxen::view::CommitResponse;

    use liboxen::error::OxenError;
    use liboxen::repositories;
    use liboxen::util;

    use crate::app_data::OxenAppData;
    use crate::controllers;
    use crate::test;

    #[actix_web::test]
    async fn test_controllers_file_put() -> Result<(), OxenError> {
        test::init_test_env();
        let sync_dir = test::get_sync_dir()?;
        let namespace = "Testing-Namespace";
        let repo_name = "Testing-Name";
        let repo = test::create_local_repo(&sync_dir, namespace, repo_name)?;
        util::fs::create_dir_all(repo.path.join("data"))?;
        let hello_file = repo.path.join("data/hello.txt");
        util::fs::write_to_path(&hello_file, "Hello")?;
        repositories::add(&repo, &hello_file).await?;
        let _commit = repositories::commit(&repo, "First commit")?;

        util::fs::write_to_path(&hello_file, "Updated Content!")?;
        let mut multipart_form_data_builder = MultiPartFormDataBuilder::new();
        multipart_form_data_builder.with_file(
            hello_file,   // First argument: Path to the actual file on disk
            "file",       // Second argument: Field name (as expected by your server)
            "text/plain", // Content type
            "hello.txt",  // Filename for the multipart form
        );
        multipart_form_data_builder.with_text("name", "some_name");
        multipart_form_data_builder.with_text("email", "some_email");
        multipart_form_data_builder.with_text("message", "some_message");
        let (header, body) = multipart_form_data_builder.build();
        let uri = format!("/oxen/{namespace}/{repo_name}/file/main/data");
        let req = actix_web::test::TestRequest::put()
            .uri(&uri)
            .app_data(OxenAppData::new(sync_dir.to_path_buf()))
            .param("namespace", namespace)
            .param("resource", "data")
            .param("repo_name", repo_name);

        let req = req.insert_header(header).set_payload(body).to_request();

        let app = actix_web::test::init_service(
            App::new()
                .app_data(OxenAppData::new(sync_dir.clone()))
                .route(
                    "/oxen/{namespace}/{repo_name}/file/{resource:.*}",
                    web::put().to(controllers::file::put),
                ),
        )
        .await;

        let resp = actix_web::test::call_service(&app, req).await;
        let bytes = actix_http::body::to_bytes(resp.into_body()).await.unwrap();
        let body = std::str::from_utf8(&bytes).unwrap();
        let resp: CommitResponse = serde_json::from_str(body)?;
        assert_eq!(resp.status.status, "success");

        // Check that the file was updated
        let entry =
            repositories::entries::get_file(&repo, &resp.commit, PathBuf::from("data/hello.txt"))?
                .unwrap();
        let version_path = util::fs::version_path_from_hash(&repo, entry.hash().to_string());
        let updated_content = util::fs::read_from_path(&version_path)?;
        assert_eq!(updated_content, "Updated Content!");

        // cleanup
        test::cleanup_sync_dir(&sync_dir)?;

        Ok(())
    }

    #[actix_web::test]
    async fn test_controllers_file_import() -> Result<(), OxenError> {
        test::init_test_env();
        let sync_dir = test::get_sync_dir()?;
        let namespace = "Testing-Namespace";
        let repo_name = "Testing-Name";
        let author = "test_user";
        let email = "ox@oxen.ai";
        let repo = test::create_local_repo(&sync_dir, namespace, repo_name)?;
        util::fs::create_dir_all(repo.path.join("data"))?;
        let hello_file = repo.path.join("data/hello.txt");
        util::fs::write_to_path(&hello_file, "Hello")?;
        repositories::add(&repo, &hello_file).await?;
        let _commit = repositories::commit(&repo, "First commit")?;

        let uri = format!("/oxen/{namespace}/{repo_name}/file/import/main/data");

        // import a file from oxen for testing
        let body = serde_json::json!({"download_url": "https://hub.oxen.ai/api/repos/datasets/GettingStarted/file/main/tables/cats_vs_dogs.tsv"});

        let req = actix_web::test::TestRequest::post()
            .uri(&uri)
            .app_data(OxenAppData::new(sync_dir.to_path_buf()))
            .param("namespace", namespace)
            .param("repo_name", repo_name)
            .insert_header(("oxen-commit-author", author))
            .insert_header(("oxen-commit-email", email))
            .set_json(&body)
            .to_request();

        let app = actix_web::test::init_service(
            App::new()
                .app_data(OxenAppData::new(sync_dir.clone()))
                .route(
                    "/oxen/{namespace}/{repo_name}/file/import/{resource:.*}",
                    web::post().to(controllers::file::import),
                ),
        )
        .await;

        let resp = actix_web::test::call_service(&app, req).await;
        let bytes = actix_http::body::to_bytes(resp.into_body()).await.unwrap();
        let body = std::str::from_utf8(&bytes).unwrap();
        let resp: CommitResponse = serde_json::from_str(body)?;
        assert_eq!(resp.status.status, "success");

        let entry = repositories::entries::get_file(
            &repo,
            &resp.commit,
            PathBuf::from("data/cats_vs_dogs.tsv"),
        )?
        .unwrap();
        let version_path = util::fs::version_path_from_hash(&repo, entry.hash().to_string());
        assert!(version_path.exists());

        // cleanup
        test::cleanup_sync_dir(&sync_dir)?;

        Ok(())
    }
}<|MERGE_RESOLUTION|>--- conflicted
+++ resolved
@@ -158,12 +158,6 @@
 
     let user = create_user_from_options(name.clone(), email.clone())?;
 
-<<<<<<< HEAD
-    for file in files.iter() {
-        log::debug!("file::put add file {:?}", file);
-        let path = repositories::workspaces::files::add(&workspace, file).await?;
-        log::debug!("file::put add file ✅ success! staged file {:?}", path);
-=======
     let mut files: Vec<FileNew> = vec![];
     for temp_file in temp_files {
         files.push(FileNew {
@@ -171,7 +165,6 @@
             contents: temp_file.contents,
             user: user.clone(), // Clone the user for each file
         });
->>>>>>> c6391417
     }
     let workspace = repositories::workspaces::create_temporary(&repo, &commit)?;
 
@@ -497,9 +490,9 @@
             }
 
             if let Some(ws) = workspace {
-                repositories::workspaces::files::add(ws, &filepath)?;
+                repositories::workspaces::files::add(ws, &filepath).await?;
             } else {
-                repositories::add(repo, &filepath)?;
+                repositories::add(repo, &filepath).await?;
             }
         }
     }
