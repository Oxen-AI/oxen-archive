--- conflicted
+++ resolved
@@ -1,10 +1,6 @@
 [package]
 name = "liboxen"
-<<<<<<< HEAD
 version = "0.19.0"
-=======
-version = "0.18.14"
->>>>>>> 86316761
 edition = "2021"
 license-file = "LICENSE"
 description = "Oxen is a fast, unstructured data version control, to help version datasets, written in Rust."
@@ -33,12 +29,8 @@
 async-std = { version = "1.12.0", features = ["unstable"] }
 async-tar = "0.4.2"
 arrow-json = "52.2.0"
-<<<<<<< HEAD
 bincode = "1.3.3"
-blocking = "=1.3.1"
-=======
 blocking = "1.6.1"
->>>>>>> 86316761
 bytecount = "0.6.3"
 bytes = "1.2.1"
 bytesize = "1.1.0"
@@ -89,24 +81,15 @@
     "ipc_streaming",
     "dtype-full",
 ] }
-<<<<<<< HEAD
 polars-sql = "0.42.0"
-=======
-polars-sql = "0.41.2"
->>>>>>> 86316761
 os_path = "0.8.0"
 qsv-sniffer = "0.10.3"
 rand = "0.8.5"
 rayon = "1.7.0"
 r2d2 = "0.8.10"
-<<<<<<< HEAD
 rmp-serde = "1.3.0"
 redis = { version = "0.26.1", features = ["r2d2"] }
 reqwest = { version = "0.12.5", features = [
-=======
-redis = { version = "0.26.1", features = ["r2d2"] }
-reqwest = { version = "0.12.3", features = [
->>>>>>> 86316761
     "multipart",
     "json",
     "gzip",
