--- conflicted
+++ resolved
@@ -237,12 +237,8 @@
         DBWithThreadMode::open(&opts, dunce::simplified(&db_path))?;
 
     for path in paths {
-<<<<<<< HEAD
         let relative_path = util::fs::path_relative_to_dir(&path, &repo.path)?;
         remove_staged_entry(&relative_path, &staged_db)?;
-=======
-        remove_staged_entry(path, &staged_db)?;
->>>>>>> f57d4ac3
     }
 
     Ok(())
