// TODO: better define relationship between parse_and_run and dispatch and command
//       * do we want to break each command into a separate file?
//       * what is the common functionality in dispatch right now?
//           * create local repo
//           * printing errors as strings

use crate::cmd;
use crate::cmd::remote::commit::RemoteCommitCmd;
use crate::cmd::BranchCmd;
use crate::cmd::RunCmd;
use crate::cmd_setup::{COMMIT, DF, DIFF, DOWNLOAD, LOG, LS, METADATA, RESTORE, RM, STATUS};
use crate::dispatch;

use clap::ArgMatches;
use liboxen::command;
use liboxen::command::migrate::{
    AddDirectoriesToCacheMigration, CacheDataFrameSizeMigration, CreateMerkleTreesMigration,
    Migrate, PropagateSchemasMigration, UpdateVersionFilesMigration,
};
use liboxen::constants::{DEFAULT_BRANCH_NAME, DEFAULT_HOST, DEFAULT_REMOTE_NAME};
use liboxen::error::OxenError;
use liboxen::model::EntryDataType;
use liboxen::model::LocalRepository;
<<<<<<< HEAD
use liboxen::opts::{AddOpts, DownloadOpts, InfoOpts, ListOpts, RmOpts, UploadOpts};
=======
use liboxen::opts::{AddOpts, DownloadOpts, InfoOpts, ListOpts, UploadOpts};
use liboxen::{command, opts::RestoreOpts};
>>>>>>> 300a98db
use std::path::{Path, PathBuf};

/// The subcommands for interacting with the remote staging area.
pub async fn remote(sub_matches: &ArgMatches) {
    if let Some(subcommand) = sub_matches.subcommand() {
        match subcommand {
            (STATUS, sub_matches) => {
                crate::parse::remote::status::status(sub_matches).await;
            }
            ("add", sub_matches) => {
                remote_add(sub_matches).await;
            }
            (RM, sub_matches) => {
                let cmd = cmd::remote::RemoteRmCmd {};
                match cmd.run(sub_matches).await {
                    Ok(_) => {}
                    Err(err) => {
                        eprintln!("{err}")
                    }
                }
            }
            (RESTORE, sub_matches) => {
                let cmd = cmd::remote::RemoteRestoreCmd {};
                match cmd.run(sub_matches).await {
                    Ok(_) => {}
                    Err(err) => {
                        eprintln!("{err}")
                    }
                }
            }
            (COMMIT, sub_matches) => {
                let cmd = RemoteCommitCmd {};
                match cmd.run(sub_matches).await {
                    Ok(_) => {}
                    Err(err) => {
                        eprintln!("{err}")
                    }
                }
            }
            (LOG, sub_matches) => {
                let cmd = cmd::remote::RemoteLogCmd {};
                match cmd.run(sub_matches).await {
                    Ok(_) => {}
                    Err(err) => {
                        eprintln!("{err}")
                    }
                }
            }
            (DF, sub_matches) => {
                let cmd = cmd::remote::RemoteDfCmd {};
                match cmd.run(sub_matches).await {
                    Ok(_) => {}
                    Err(err) => {
                        eprintln!("{err}")
                    }
                }
            }
            (DIFF, sub_matches) => {
                let cmd = cmd::remote::RemoteDiffCmd {};
                match cmd.run(sub_matches).await {
                    Ok(_) => {}
                    Err(err) => {
                        eprintln!("{err}")
                    }
                }
            }
            (DOWNLOAD, sub_matches) => {
                remote_download(sub_matches).await;
            }
            (LS, sub_matches) => {
                remote_ls(sub_matches).await;
            }
            (METADATA, sub_matches) => match remote_metadata(sub_matches).await {
                Ok(_) => {}
                Err(err) => {
                    eprintln!("{err}")
                }
            },
            (command, _) => {
                eprintln!("Invalid subcommand: {command}")
            }
        }
    } else if sub_matches.get_flag("verbose") {
        let repo = LocalRepository::from_current_dir().expect("Could not find a repository");
        match list_remotes_verbose(&repo) {
            Ok(_) => {}
            Err(err) => {
                eprintln!("{err}")
            }
        }
    } else {
        let repo = LocalRepository::from_current_dir().expect("Could not find a repository");
        match list_remotes(&repo) {
            Ok(_) => {}
            Err(err) => {
                eprintln!("{err}")
            }
        }
    }
}

pub fn list_remotes(repo: &LocalRepository) -> Result<(), OxenError> {
    for remote in repo.remotes.iter() {
        println!("{}", remote.name);
    }

    Ok(())
}

pub fn list_remotes_verbose(repo: &LocalRepository) -> Result<(), OxenError> {
    for remote in repo.remotes.iter() {
        println!("{}\t{}", remote.name, remote.url);
    }

    Ok(())
}

pub async fn upload(sub_matches: &ArgMatches) {
    let opts = UploadOpts {
        paths: sub_matches
            .get_many::<String>("paths")
            .expect("Must supply paths")
            .map(PathBuf::from)
            .collect(),
        dst: sub_matches
            .get_one::<String>("dst")
            .map(PathBuf::from)
            .unwrap_or(PathBuf::from(".")),
        message: sub_matches
            .get_one::<String>("message")
            .map(String::from)
            .expect("Must supply a commit message"),
        branch: sub_matches.get_one::<String>("branch").map(String::from),
        remote: sub_matches
            .get_one::<String>("remote")
            .map(String::from)
            .unwrap_or(DEFAULT_REMOTE_NAME.to_string()),
        host: sub_matches
            .get_one::<String>("host")
            .map(String::from)
            .unwrap_or(DEFAULT_HOST.to_string()),
    };

    // `oxen upload $namespace/$repo_name $path`
    match dispatch::upload(opts).await {
        Ok(_) => {}
        Err(err) => {
            eprintln!("{err}")
        }
    }
}

pub async fn download(sub_matches: &ArgMatches) {
    let opts = DownloadOpts {
        paths: sub_matches
            .get_many::<String>("paths")
            .expect("Must supply paths")
            .map(PathBuf::from)
            .collect(),
        dst: sub_matches
            .get_one::<String>("output")
            .map(PathBuf::from)
            .unwrap_or(PathBuf::from(".")),
        remote: sub_matches
            .get_one::<String>("remote")
            .map(String::from)
            .unwrap_or(DEFAULT_REMOTE_NAME.to_string()),
        host: sub_matches
            .get_one::<String>("host")
            .map(String::from)
            .unwrap_or(DEFAULT_HOST.to_string()),
        revision: sub_matches.get_one::<String>("revision").map(String::from),
    };

    // `oxen download $namespace/$repo_name $path`
    match dispatch::download(opts).await {
        Ok(_) => {}
        Err(err) => {
            eprintln!("{err}")
        }
    }
}

async fn remote_download(sub_matches: &ArgMatches) {
    let opts = DownloadOpts {
        paths: sub_matches
            .get_many::<String>("paths")
            .expect("Must supply paths")
            .map(PathBuf::from)
            .collect(),
        dst: sub_matches
            .get_one::<String>("output")
            .map(PathBuf::from)
            .unwrap_or(PathBuf::from(".")),
        remote: sub_matches
            .get_one::<String>("remote")
            .map(String::from)
            .unwrap_or(DEFAULT_REMOTE_NAME.to_string()),
        host: sub_matches
            .get_one::<String>("host")
            .map(String::from)
            .unwrap_or(DEFAULT_HOST.to_string()),
        revision: sub_matches.get_one::<String>("revision").map(String::from),
    };

    // Make `oxen remote download $path` work
    // TODO: pass in Vec<Path> where the first one could be a remote repo like ox/SQuAD
    match dispatch::remote_download(opts).await {
        Ok(_) => {}
        Err(err) => {
            eprintln!("{err}")
        }
    }
}

async fn remote_add(sub_matches: &ArgMatches) {
    let paths = sub_matches
        .get_many::<String>("files")
        .expect("Must supply files")
        .map(PathBuf::from)
        .collect();

    let opts = AddOpts {
        paths,
        is_remote: true,
        directory: sub_matches.get_one::<String>("path").map(PathBuf::from),
    };
    match dispatch::add(opts).await {
        Ok(_) => {}
        Err(err) => {
            eprintln!("{err}")
        }
    }
}

async fn remote_metadata(sub_matches: &ArgMatches) -> Result<(), OxenError> {
    if let Some(subcommand) = sub_matches.subcommand() {
        match subcommand {
            ("list", sub_matches) => {
                remote_metadata_list(sub_matches).await;
            }
            ("aggregate", sub_matches) => {
                remote_metadata_aggregate(sub_matches).await?;
            }
            (command, _) => {
                eprintln!("Invalid subcommand: {command}")
            }
        }
    } else {
        match dispatch::remote_metadata_list_dir(PathBuf::from(".")).await {
            Ok(_) => {}
            Err(err) => {
                eprintln!("{err}")
            }
        }
    }
    Ok(())
}

async fn remote_metadata_aggregate(sub_matches: &ArgMatches) -> Result<(), OxenError> {
    let directory = sub_matches
        .get_one::<String>("path")
        .map(PathBuf::from)
        .unwrap_or(PathBuf::from("."));

    let column = sub_matches
        .get_one::<String>("column")
        .ok_or(OxenError::basic_str("Must supply column"))?;

    match sub_matches.get_one::<String>("type") {
        Some(data_type) => match data_type.parse::<EntryDataType>() {
            Ok(EntryDataType::Dir) => {
                match dispatch::remote_metadata_aggregate_dir(directory, &column).await {
                    Ok(_) => {}
                    Err(err) => {
                        eprintln!("{err}")
                    }
                }
            }
            Ok(_) => {
                todo!("implement other types")
            }
            Err(err) => {
                let err = format!("{err:?}");
                return Err(OxenError::basic_str(err));
            }
        },
        None => {
            let err = "Must supply type".to_string();
            return Err(OxenError::basic_str(err));
        }
    };

    Ok(())
}

async fn remote_metadata_list(sub_matches: &ArgMatches) {
    let directory = sub_matches
        .get_one::<String>("path")
        .map(PathBuf::from)
        .unwrap_or(PathBuf::from("."));

    match sub_matches.get_one::<String>("type") {
        Some(data_type) => match data_type.parse::<EntryDataType>() {
            Ok(EntryDataType::Dir) => match dispatch::remote_metadata_list_dir(directory).await {
                Ok(_) => {}
                Err(err) => {
                    eprintln!("{err}")
                }
            },
            Ok(EntryDataType::Image) => {
                match dispatch::remote_metadata_list_image(directory).await {
                    Ok(_) => {}
                    Err(err) => {
                        eprintln!("{err}")
                    }
                }
            }
            Ok(_) => {
                todo!("implement other types")
            }
            Err(err) => {
                eprintln!("{err:?}");
            }
        },
        None => {
            eprintln!("Must supply type");
        }
    }
}

async fn remote_ls(sub_matches: &ArgMatches) {
    let paths = sub_matches.get_many::<String>("paths");

    let paths = if let Some(paths) = paths {
        paths.map(PathBuf::from).collect()
    } else {
        vec![PathBuf::from(".")]
    };

    let opts = ListOpts {
        paths,
        remote: sub_matches
            .get_one::<String>("remote")
            .map(String::from)
            .unwrap_or(DEFAULT_REMOTE_NAME.to_string()),
        host: sub_matches
            .get_one::<String>("host")
            .map(String::from)
            .unwrap_or(DEFAULT_HOST.to_string()),
        revision: sub_matches
            .get_one::<String>("revision")
            .map(String::from)
            .unwrap_or(DEFAULT_BRANCH_NAME.to_string()),
        page_num: sub_matches
            .get_one::<String>("page")
            .expect("Must supply page")
            .parse::<usize>()
            .expect("page must be a valid integer."),
        page_size: sub_matches
            .get_one::<String>("page-size")
            .expect("Must supply page-size")
            .parse::<usize>()
            .expect("page-size must be a valid integer."),
    };

    match dispatch::remote_ls(&opts).await {
        Ok(_) => {}
        Err(err) => {
            eprintln!("{err}");
        }
    }
}

pub fn info(sub_matches: &ArgMatches) {
    let path = sub_matches.get_one::<String>("path").map(PathBuf::from);
    let revision = sub_matches.get_one::<String>("revision").map(String::from);

    if path.is_none() {
        eprintln!("Must supply path.");
        return;
    }

    let path = path.unwrap();
    let verbose = sub_matches.get_flag("verbose");
    let output_as_json = sub_matches.get_flag("json");

    let opts = InfoOpts {
        path,
        revision,
        verbose,
        output_as_json,
    };

    match dispatch::info(opts) {
        Ok(_) => {}
        Err(err) => {
            eprintln!("Error getting info: {err}")
        }
    }
}

pub async fn fetch(_: &ArgMatches) {
    match dispatch::fetch().await {
        Ok(_) => {}
        Err(err) => {
            eprintln!("{err}")
        }
    }
}

pub async fn add(sub_matches: &ArgMatches) {
    let paths: Vec<PathBuf> = sub_matches
        .get_many::<String>("files")
        .expect("Must supply files")
        .map(PathBuf::from)
        .collect();

    let opts = AddOpts {
        paths,
        is_remote: false,
        directory: None,
    };
    match dispatch::add(opts).await {
        Ok(_) => {}
        Err(err) => {
            eprintln!("{err}")
        }
    }
}

<<<<<<< HEAD
pub async fn remote_rm(sub_matches: &ArgMatches) {
    let paths: Vec<PathBuf> = sub_matches
        .get_many::<String>("files")
        .expect("Must supply files")
        .map(PathBuf::from)
        .collect();

    let opts = RmOpts {
        // The path will get overwritten for each file that is removed
        path: paths.first().unwrap().to_path_buf(),
        staged: sub_matches.get_flag("staged"),
        recursive: sub_matches.get_flag("recursive"),
        remote: true,
    };

    match dispatch::rm(paths, &opts).await {
=======
pub async fn remote_restore(sub_matches: &ArgMatches) {
    let path = sub_matches.get_one::<String>("PATH").expect("required");

    // For now, restore remote just un-stages all the changes done to the file on the remote
    let opts = RestoreOpts {
        path: PathBuf::from(path),
        staged: sub_matches.get_flag("staged"),
        is_remote: true,
        source_ref: None,
    };

    match dispatch::restore(opts).await {
>>>>>>> 300a98db
        Ok(_) => {}
        Err(err) => {
            eprintln!("{err}")
        }
    }
}

<<<<<<< HEAD
pub async fn rm(sub_matches: &ArgMatches) {
    let paths: Vec<PathBuf> = sub_matches
        .get_many::<String>("files")
        .expect("Must supply files")
        .map(PathBuf::from)
        .collect();

    let opts = RmOpts {
        // The path will get overwritten for each file that is removed
        path: paths.first().unwrap().to_path_buf(),
        staged: sub_matches.get_flag("staged"),
        recursive: sub_matches.get_flag("recursive"),
        remote: false,
    };

    match dispatch::rm(paths, &opts).await {
=======
pub async fn restore(sub_matches: &ArgMatches) {
    let path = sub_matches.get_one::<String>("PATH").expect("required");

    let opts = if let Some(source) = sub_matches.get_one::<String>("source") {
        RestoreOpts {
            path: PathBuf::from(path),
            staged: sub_matches.get_flag("staged"),
            is_remote: false,
            source_ref: Some(String::from(source)),
        }
    } else {
        RestoreOpts {
            path: PathBuf::from(path),
            staged: sub_matches.get_flag("staged"),
            is_remote: false,
            source_ref: None,
        }
    };

    match dispatch::restore(opts).await {
>>>>>>> 300a98db
        Ok(_) => {}
        Err(err) => {
            eprintln!("{err}")
        }
    }
}

pub fn merge(sub_matches: &ArgMatches) {
    let branch = sub_matches
        .get_one::<String>("BRANCH")
        .expect("Must supply a branch");
    match dispatch::merge(branch) {
        Ok(_) => {}
        Err(err) => {
            eprintln!("{err}")
        }
    }
}

pub async fn push(sub_matches: &ArgMatches) {
    let remote = sub_matches
        .get_one::<String>("REMOTE")
        .expect("Must supply a remote");

    let branch = sub_matches
        .get_one::<String>("BRANCH")
        .expect("Must supply a branch");

    if sub_matches.get_flag("delete") {
        let repo =
            LocalRepository::from_current_dir().expect("Could not get current working directory");
        BranchCmd
            .delete_remote_branch(&repo, remote, branch)
            .await
            .expect("Could not delete remote branch");
    } else {
        match dispatch::push(remote, branch).await {
            Ok(_) => {}
            Err(err) => {
                eprintln!("{err}")
            }
        }
    }
}

pub async fn pull(sub_matches: &ArgMatches) {
    let remote = sub_matches
        .get_one::<String>("REMOTE")
        .expect("Must supply a remote");
    let branch = sub_matches
        .get_one::<String>("BRANCH")
        .expect("Must supply a branch");

    let all = sub_matches.get_flag("all");
    match dispatch::pull(remote, branch, all).await {
        Ok(_) => {}
        Err(err) => {
            eprintln!("{err}")
        }
    }
}

pub async fn compute_commit_cache(sub_matches: &ArgMatches) {
    let path_str = sub_matches.get_one::<String>("PATH").expect("required");
    let path = Path::new(path_str);

    let force = sub_matches.get_flag("force");

    if sub_matches.get_flag("all") {
        match command::commit_cache::compute_cache_on_all_repos(path, force).await {
            Ok(_) => {}
            Err(err) => {
                println!("Err: {err}")
            }
        }
    } else {
        let revision = sub_matches.get_one::<String>("REVISION").map(String::from);

        match LocalRepository::new(path) {
            Ok(repo) => match command::commit_cache::compute_cache(&repo, revision, force).await {
                Ok(_) => {}
                Err(err) => {
                    println!("Err: {err}")
                }
            },
            Err(err) => {
                println!("Err: {err}")
            }
        }
    }
}
pub async fn migrate(sub_matches: &ArgMatches) {
    if let Some((direction, sub_matches)) = sub_matches.subcommand() {
        match direction {
            "up" | "down" => {
                if let Some((migration, sub_matches)) = sub_matches.subcommand() {
                    if migration == UpdateVersionFilesMigration.name() {
                        if let Err(err) =
                            run_migration(&UpdateVersionFilesMigration, direction, sub_matches)
                        {
                            eprintln!("Error running migration: {}", err);
                        }
                    } else if migration == PropagateSchemasMigration.name() {
                        if let Err(err) =
                            run_migration(&PropagateSchemasMigration, direction, sub_matches)
                        {
                            eprintln!("Error running migration: {}", err);
                            std::process::exit(1);
                        }
                    } else if migration == CacheDataFrameSizeMigration.name() {
                        if let Err(err) =
                            run_migration(&CacheDataFrameSizeMigration, direction, sub_matches)
                        {
                            eprintln!("Error running migration: {}", err);
                            std::process::exit(1);
                        }
                    } else if migration == CreateMerkleTreesMigration.name() {
                        if let Err(err) =
                            run_migration(&CreateMerkleTreesMigration, direction, sub_matches)
                        {
                            eprintln!("Error running migration: {}", err);
                            std::process::exit(1);
                        }
                    } else if migration == AddDirectoriesToCacheMigration.name() {
                        if let Err(err) =
                            run_migration(&AddDirectoriesToCacheMigration, direction, sub_matches)
                        {
                            eprintln!("Error running migration: {}", err);
                            std::process::exit(1);
                        }
                    } else {
                        eprintln!("Invalid migration: {}", migration);
                    }
                }
            }
            command => {
                eprintln!("Invalid subcommand: {}", command);
            }
        }
    }
}

pub fn run_migration(
    migration: &dyn Migrate,
    direction: &str,
    sub_matches: &ArgMatches,
) -> Result<(), OxenError> {
    let path_str = sub_matches.get_one::<String>("PATH").expect("required");
    let path = Path::new(path_str);

    let all = sub_matches.get_flag("all");

    match direction {
        "up" => {
            migration.up(path, all)?;
        }
        "down" => {
            migration.down(path, all)?;
        }
        _ => {
            eprintln!("Invalid migration direction: {}", direction);
        }
    }

    Ok(())
}

pub async fn save(sub_matches: &ArgMatches) {
    // Match on the PATH arg
    let repo_str = sub_matches.get_one::<String>("PATH").expect("Required");
    let output_str = sub_matches.get_one::<String>("output").expect("Required");

    let repo_path = Path::new(repo_str);
    let output_path = Path::new(output_str);

    dispatch::save(repo_path, output_path).expect("Error saving repo backup.");
}

pub async fn load(sub_matches: &ArgMatches) {
    // Match on both SRC_PATH and DEST_PATH
    let src_path_str = sub_matches.get_one::<String>("SRC_PATH").expect("required");
    let dest_path_str = sub_matches
        .get_one::<String>("DEST_PATH")
        .expect("required");
    let no_working_dir = sub_matches.get_flag("no-working-dir");

    let src_path = Path::new(src_path_str);
    let dest_path = Path::new(dest_path_str);

    dispatch::load(src_path, dest_path, no_working_dir).expect("Error loading repo from backup.");
}<|MERGE_RESOLUTION|>--- conflicted
+++ resolved
@@ -21,12 +21,7 @@
 use liboxen::error::OxenError;
 use liboxen::model::EntryDataType;
 use liboxen::model::LocalRepository;
-<<<<<<< HEAD
 use liboxen::opts::{AddOpts, DownloadOpts, InfoOpts, ListOpts, RmOpts, UploadOpts};
-=======
-use liboxen::opts::{AddOpts, DownloadOpts, InfoOpts, ListOpts, UploadOpts};
-use liboxen::{command, opts::RestoreOpts};
->>>>>>> 300a98db
 use std::path::{Path, PathBuf};
 
 /// The subcommands for interacting with the remote staging area.
@@ -451,102 +446,6 @@
         directory: None,
     };
     match dispatch::add(opts).await {
-        Ok(_) => {}
-        Err(err) => {
-            eprintln!("{err}")
-        }
-    }
-}
-
-<<<<<<< HEAD
-pub async fn remote_rm(sub_matches: &ArgMatches) {
-    let paths: Vec<PathBuf> = sub_matches
-        .get_many::<String>("files")
-        .expect("Must supply files")
-        .map(PathBuf::from)
-        .collect();
-
-    let opts = RmOpts {
-        // The path will get overwritten for each file that is removed
-        path: paths.first().unwrap().to_path_buf(),
-        staged: sub_matches.get_flag("staged"),
-        recursive: sub_matches.get_flag("recursive"),
-        remote: true,
-    };
-
-    match dispatch::rm(paths, &opts).await {
-=======
-pub async fn remote_restore(sub_matches: &ArgMatches) {
-    let path = sub_matches.get_one::<String>("PATH").expect("required");
-
-    // For now, restore remote just un-stages all the changes done to the file on the remote
-    let opts = RestoreOpts {
-        path: PathBuf::from(path),
-        staged: sub_matches.get_flag("staged"),
-        is_remote: true,
-        source_ref: None,
-    };
-
-    match dispatch::restore(opts).await {
->>>>>>> 300a98db
-        Ok(_) => {}
-        Err(err) => {
-            eprintln!("{err}")
-        }
-    }
-}
-
-<<<<<<< HEAD
-pub async fn rm(sub_matches: &ArgMatches) {
-    let paths: Vec<PathBuf> = sub_matches
-        .get_many::<String>("files")
-        .expect("Must supply files")
-        .map(PathBuf::from)
-        .collect();
-
-    let opts = RmOpts {
-        // The path will get overwritten for each file that is removed
-        path: paths.first().unwrap().to_path_buf(),
-        staged: sub_matches.get_flag("staged"),
-        recursive: sub_matches.get_flag("recursive"),
-        remote: false,
-    };
-
-    match dispatch::rm(paths, &opts).await {
-=======
-pub async fn restore(sub_matches: &ArgMatches) {
-    let path = sub_matches.get_one::<String>("PATH").expect("required");
-
-    let opts = if let Some(source) = sub_matches.get_one::<String>("source") {
-        RestoreOpts {
-            path: PathBuf::from(path),
-            staged: sub_matches.get_flag("staged"),
-            is_remote: false,
-            source_ref: Some(String::from(source)),
-        }
-    } else {
-        RestoreOpts {
-            path: PathBuf::from(path),
-            staged: sub_matches.get_flag("staged"),
-            is_remote: false,
-            source_ref: None,
-        }
-    };
-
-    match dispatch::restore(opts).await {
->>>>>>> 300a98db
-        Ok(_) => {}
-        Err(err) => {
-            eprintln!("{err}")
-        }
-    }
-}
-
-pub fn merge(sub_matches: &ArgMatches) {
-    let branch = sub_matches
-        .get_one::<String>("BRANCH")
-        .expect("Must supply a branch");
-    match dispatch::merge(branch) {
         Ok(_) => {}
         Err(err) => {
             eprintln!("{err}")
