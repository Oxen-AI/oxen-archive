//! Abstraction over DuckDB database to write and read dataframes from disk.
//!

<<<<<<< HEAD
use crate::constants::{
    DEFAULT_PAGE_SIZE, DUCKDB_DF_TABLE_NAME, OXEN_ID_COL, OXEN_ROW_ID_COL, TABLE_NAME,
};
=======
use crate::constants::TABLE_NAME;
use crate::constants::{DEFAULT_PAGE_SIZE, DUCKDB_DF_TABLE_NAME, OXEN_ID_COL};
>>>>>>> a0b4315a
use crate::core::db::df_db;
use crate::core::df::tabular;
use crate::error::OxenError;
use crate::model::schema::Field;
use crate::model::Schema;
use crate::opts::DFOpts;
use crate::{model, util};
use arrow_json::writer::JsonArray;
<<<<<<< HEAD
use arrow_json::{Writer, WriterBuilder};
=======
use arrow_json::WriterBuilder;
>>>>>>> a0b4315a
use duckdb::arrow::record_batch::RecordBatch;
use duckdb::{params, ToSql};
use polars::prelude::*;
use std::io::Cursor;
use std::path::Path;

use sql_query_builder as sql;

/// Get a connection to a duckdb database.
pub fn get_connection(path: impl AsRef<Path>) -> Result<duckdb::Connection, OxenError> {
    let path = path.as_ref();
    // Create parent path if not exists
    if let Some(parent) = path.parent() {
        if !parent.exists() {
            std::fs::create_dir_all(parent)?;
        }
    }

    let conn = duckdb::Connection::open(path)?;
    Ok(conn)
}

/// Create a table in a duckdb database based on an oxen schema.
pub fn create_table_if_not_exists(
    conn: &duckdb::Connection,
    schema: &Schema,
) -> Result<String, OxenError> {
    match &schema.name {
        Some(table_name) => p_create_table_if_not_exists(conn, table_name, &schema.fields),
        None => Err(OxenError::basic_str("Schema name is required")),
    }
}

/// Drop a table in a duckdb database.
pub fn drop_table(conn: &duckdb::Connection, table_name: impl AsRef<str>) -> Result<(), OxenError> {
    let table_name = table_name.as_ref();
    let sql = format!("DROP TABLE IF EXISTS {}", table_name);
    log::debug!("drop_table sql: {}", sql);
    conn.execute(&sql, []).map_err(OxenError::from)?;
    Ok(())
}

pub fn table_exists(
    conn: &duckdb::Connection,
    table_name: impl AsRef<str>,
) -> Result<bool, OxenError> {
    log::debug!("checking exists in path {:?}", conn);
    let table_name = table_name.as_ref();
    let sql = "SELECT EXISTS (SELECT 1 FROM duckdb_tables WHERE table_name = ?) AS table_exists";
    let mut stmt = conn.prepare(sql)?;
    let exists: bool = stmt.query_row(params![table_name], |row| row.get(0))?;
    log::debug!("got exists: {}", exists);
    Ok(exists)
}

/// Create a table from a set of oxen fields with data types.
fn p_create_table_if_not_exists(
    conn: &duckdb::Connection,
    table_name: impl AsRef<str>,
    fields: &[Field],
) -> Result<String, OxenError> {
    let table_name = table_name.as_ref();
    let columns: Vec<String> = fields.iter().map(|f| f.to_sql()).collect();
    let columns = columns.join(" NOT NULL,\n");
    let sql = format!("CREATE TABLE IF NOT EXISTS {} (\n{});", table_name, columns);
    log::debug!("create_table sql: {}", sql);
    conn.execute(&sql, [])?;
    Ok(table_name.to_owned())
}

/// Get the schema from the table.
pub fn get_schema(
    conn: &duckdb::Connection,
    table_name: impl AsRef<str>,
) -> Result<Schema, OxenError> {
    let table_name = table_name.as_ref();
    let sql = format!(
        "SELECT column_name, data_type FROM information_schema.columns WHERE table_name == '{}'",
        table_name
    );
    let mut stmt = conn.prepare(&sql)?;

    let mut fields = vec![];
    let rows = stmt.query_map([], |row| {
        let column_name: String = row.get(0)?;
        let data_type: String = row.get(1)?;

        Ok((column_name, data_type))
    })?;

    for row in rows {
        let (column_name, data_type) = row?;
        fields.push(Field::new(
            &column_name,
            model::schema::DataType::from_sql(data_type).as_str(),
        ));
    }

    Ok(Schema::new(table_name, fields))
}

pub fn get_schema_excluding_cols(
    conn: &duckdb::Connection,
    table_name: impl AsRef<str>,
    cols: &[&str],
) -> Result<Schema, OxenError> {
    let table_name = table_name.as_ref();
    let sql = format!(
        "SELECT column_name, data_type FROM information_schema.columns WHERE table_name == '{}' AND column_name NOT IN ({})",
        table_name, cols.iter().map(|col| format!("'{}'", col.replace('\'', "''"))).collect::<Vec<String>>().join(", ")
    );
    let mut stmt = conn.prepare(&sql)?;

    let select = sql::Select::new().select("*").from(table_name);
    // let mut s_select = conn.prepare(&select.as_string())?;
    let _records = df_db::select(conn, &select)?;

    let mut fields = vec![];
    let rows = stmt.query_map([], |row| {
        let column_name: String = row.get(0)?;
        let data_type: String = row.get(1)?;

        Ok((column_name, data_type))
    })?;

    for row in rows {
        let (column_name, data_type) = row?;
        fields.push(Field::new(
            &column_name,
            model::schema::DataType::from_sql(data_type).as_str(),
        ));
    }

    Ok(Schema::new(table_name, fields))
}

/// Query number of rows in a table.
pub fn count(conn: &duckdb::Connection, table_name: impl AsRef<str>) -> Result<usize, OxenError> {
    let table_name = table_name.as_ref();
    let sql = format!("SELECT count(*) FROM {}", table_name);
    let mut stmt = conn.prepare(&sql)?;
    let mut rows = stmt.query([])?;
    if let Some(row) = rows.next()? {
        let size: usize = row.get(0)?;
        Ok(size)
    } else {
        Err(OxenError::basic_str(format!(
            "No rows in table {}",
            table_name
        )))
    }
}

/// Query number of rows in a table.
pub fn count_where(
    conn: &duckdb::Connection,
    table_name: impl AsRef<str>,
    where_clause: impl AsRef<str>,
) -> Result<usize, OxenError> {
    let table_name = table_name.as_ref();
    let where_clause = where_clause.as_ref();
    let sql = format!("SELECT count(*) FROM {} WHERE {}", table_name, where_clause);
    let mut stmt = conn.prepare(&sql)?;
    let mut rows = stmt.query([])?;
    if let Some(row) = rows.next()? {
        let size: usize = row.get(0)?;
        Ok(size)
    } else {
        Err(OxenError::basic_str(format!(
            "No rows in table {}",
            table_name
        )))
    }
}

/// Select fields from a table.
pub fn select_deprecated(
    conn: &duckdb::Connection,
    stmt: &sql::Select,
) -> Result<DataFrame, OxenError> {
    let sql = stmt.as_string();
    let df = select_raw_deprecated(conn, &sql)?;
    Ok(df)
}

pub fn select(conn: &duckdb::Connection, stmt: &sql::Select) -> Result<DataFrame, OxenError> {
    let sql = stmt.as_string();
    let df = select_raw(conn, &sql, None)?;
    Ok(df)
}

pub fn select_with_schema(
    conn: &duckdb::Connection,
    stmt: &sql::Select,
    schema: &Schema,
) -> Result<DataFrame, OxenError> {
    let sql = stmt.as_string();
    let df = select_raw(conn, &sql, Some(schema))?;
    Ok(df)
}

pub fn select_raw_deprecated(
    conn: &duckdb::Connection,
    stmt: &str,
) -> Result<DataFrame, OxenError> {
    log::debug!("select_raw() sql: {}", stmt);
    let mut stmt = conn.prepare(stmt)?;

    // let pl: Vec<DataFrame> = stmt.query_polars([])?.collect();
    // let df = accumulate_dataframes_vertical_unchecked(pl);

    let records: Vec<RecordBatch> = stmt.query_arrow([])?.collect();

    if records.is_empty() {
        return Ok(DataFrame::default());
    }

    // Hacky to convert to json and then to polars...but the results from these queries should be small, and
    // if they are bigger, need to look into converting directly from arrow to polars.

    let schema = get_schema(&conn, TABLE_NAME)?;

    // Convert to Vec<&RecordBatch>
    let records: Vec<&RecordBatch> = records.iter().collect::<Vec<_>>();
    let buf = Vec::new();
    let mut writer = arrow_json::writer::ArrayWriter::new(buf);
    writer.write_batches(&records[..]).unwrap();
    writer.finish().unwrap();
    let json_bytes = writer.into_inner();

    let content = Cursor::new(json_bytes);
    let df = JsonReader::new(content).finish().unwrap();

    Ok(df)
}

pub fn select_raw(
    conn: &duckdb::Connection,
    stmt: &str,
    schema: Option<&Schema>,
) -> Result<DataFrame, OxenError> {
    log::debug!("select_raw() sql: {}", stmt);
    let mut stmt = conn.prepare(stmt)?;

    // let pl: Vec<DataFrame> = stmt.query_polars([])?.collect();
    // let df = accumulate_dataframes_vertical_unchecked(pl);

    let records: Vec<RecordBatch> = stmt.query_arrow([])?.collect();
    // log::debug!("got records: {:?}", records.len());

    if records.is_empty() {
        return Ok(DataFrame::default());
    }

    // Hacky to convert to json and then to polars...but the results from these queries should be small, and
    // if they are bigger, need to look into converting directly from arrow to polars.

    let schema = if let Some(schema) = schema {
        schema.clone()
    } else {
        get_schema(&conn, TABLE_NAME)?
    };

    // Convert to Vec<&RecordBatch>
    let records: Vec<&RecordBatch> = records.iter().collect::<Vec<_>>();
    // log::debug!("records are {:?}", records);
    //
    let buf = Vec::new();

    // let json = arrow_json::writer::record_batches_to_json_rows(&records[..]).unwrap();

    let builder = WriterBuilder::new().with_explicit_nulls(true);
    let mut writer = builder.build::<_, JsonArray>(buf);
    writer.write_batches(&records[..]).unwrap();
    writer.finish().unwrap();
    let json_bytes = writer.into_inner();

    let content = Cursor::new(json_bytes);

    let df = JsonReader::new(content)
        .with_schema(Arc::new(schema.to_polars()))
        .finish()?;

    // log::debug!("result df: {:?}", df);
    Ok(df)
}

pub fn select_with_opts(
    conn: &duckdb::Connection,
    stmt: &sql::Select,
    // schema: &Schema,
    opts: &DFOpts,
) -> Result<DataFrame, OxenError> {
    let mut sql = stmt.as_string();

    // TODO maybe take a schema here...
    let schema = &get_schema(&conn, TABLE_NAME)?;

    if let Some(sort_by) = &opts.sort_by {
        sql.push_str(&format!(" ORDER BY {}", sort_by));
    }

    let pagination_clause = if let Some(page) = opts.page {
        let page = if page == 0 { 1 } else { page };
        let page_size = opts.page_size.unwrap_or(DEFAULT_PAGE_SIZE);
        format!(" LIMIT {} OFFSET {}", page_size, (page - 1) * page_size)
    } else {
        format!(" LIMIT {}", DEFAULT_PAGE_SIZE)
    };

    sql.push_str(&pagination_clause);

    log::debug!("select sql with opts: {}", sql);
    let mut stmt = conn.prepare(&sql)?;
    let records: Vec<RecordBatch> = stmt.query_arrow([])?.collect();
    log::debug!("got records with opts: {:?}", records.len());

    let df = record_batches_to_polars_df(records, schema)?;
    log::debug!("got df from jsonreader: {:?}", df);

    Ok(df)
}

// TODONOW collapse this with opts when convenient
pub fn select_with_opts_and_schema(
    conn: &duckdb::Connection,
    stmt: &sql::Select,
    schema: &Schema,
    opts: &DFOpts,
) -> Result<DataFrame, OxenError> {
    let mut sql = stmt.as_string();

    if let Some(sort_by) = &opts.sort_by {
        sql.push_str(&format!(" ORDER BY \"{}\"", sort_by));
    }

<<<<<<< HEAD
    let pagination_clause = if let Some(page) = opts.page {
        let page = if page == 0 { 1 } else { page };
        let page_size = opts.page_size.unwrap_or(DEFAULT_PAGE_SIZE);
        format!(" LIMIT {} OFFSET {}", page_size, (page - 1) * page_size)
    } else {
        format!(" LIMIT {}", DEFAULT_PAGE_SIZE)
    };

    sql.push_str(&pagination_clause);

    log::debug!("select sql with opts: {}", sql);
    let mut stmt = conn.prepare(&sql)?;
    let records: Vec<RecordBatch> = stmt.query_arrow([])?.collect();
    log::debug!("got records with opts: {:?}", records.len());

    let df = record_batches_to_polars_df(records, schema)?;
    log::debug!("got df from jsonreader: {:?}", df);
=======
    // Hacky to convert to json and then to polars...but the results from these queries should be small, and
    // if they are bigger, need to look into converting directly from arrow to polars.

    let schema = get_schema(conn, TABLE_NAME)?;

    // Convert to Vec<&RecordBatch>
    let records: Vec<&RecordBatch> = records.iter().collect::<Vec<_>>();
    let buf = Vec::new();

    let builder = WriterBuilder::new().with_explicit_nulls(true);
    let mut writer = builder.build::<_, JsonArray>(buf);
    writer.write_batches(&records[..]).unwrap();
    writer.finish().unwrap();
    let json_bytes = writer.into_inner();

    let content = Cursor::new(json_bytes);

    let df = JsonReader::new(content)
        .with_schema(Arc::new(schema.to_polars()))
        .finish()?;
>>>>>>> a0b4315a

    Ok(df)
}

/// Insert a row from a polars dataframe into a duckdb table.
pub fn insert_polars_df(
    conn: &duckdb::Connection,
    table_name: impl AsRef<str>,
    df: &DataFrame,
    out_schema: &Schema,
) -> Result<DataFrame, OxenError> {
    let table_name = table_name.as_ref();

    let schema = df.schema();
    let column_names: Vec<String> = schema
        .iter_fields()
        .map(|f| format!("\"{}\"", f.name()))
        .collect();

    let placeholders: String = column_names
        .iter()
        .map(|_| "?".to_string())
        .collect::<Vec<_>>()
        .join(", ");
    let sql = format!(
        "INSERT INTO {} ({}) VALUES ({}) RETURNING *",
        table_name,
        column_names.join(", "),
        placeholders,
    );

    let mut stmt = conn.prepare(&sql)?;

    // TODONOW: THIS SHOULD BULK INSERT!
    let mut result_df = DataFrame::default();
    for idx in 0..df.height() {
        let row = df.get(idx).unwrap();
        let boxed_values: Vec<Box<dyn ToSql>> = row
            .iter()
            .map(|v| tabular::value_to_tosql(v.to_owned()))
            .collect();

        let params: Vec<&dyn ToSql> = boxed_values
            .iter()
            .map(|boxed_value| &**boxed_value as &dyn ToSql)
            .collect();

        // Convert to Vec<&RecordBatch>
        let result_set: Vec<RecordBatch> = stmt.query_arrow(params.as_slice())?.collect();
<<<<<<< HEAD

        let df = record_batches_to_polars_df(result_set, out_schema)?;
=======
        let result_set: Vec<&RecordBatch> = result_set.iter().collect();

        let buf = Vec::new();
        let schema = get_schema(conn, TABLE_NAME)?;

        let builder = WriterBuilder::new().with_explicit_nulls(true);
        let mut writer = builder.build::<_, JsonArray>(buf);
        writer.write_batches(&result_set[..]).unwrap();
        writer.finish().unwrap();
        let json_bytes = writer.into_inner();

        let content = Cursor::new(json_bytes);

        let df = JsonReader::new(content)
            .with_schema(Arc::new(schema.to_polars()))
            .finish()?;
>>>>>>> a0b4315a

        result_df = if df.height() == 0 {
            df
        } else {
            result_df.vstack(&df).unwrap()
        };
    }

    Ok(result_df)
}

pub fn modify_row_with_polars_df(
    conn: &duckdb::Connection,
    table_name: impl AsRef<str>,
    id: &str,
    df: &DataFrame,
    out_schema: &Schema,
) -> Result<DataFrame, OxenError> {
    if df.height() != 1 {
        return Err(OxenError::basic_str(
            "df must have exactly one row to be used for modification",
        ));
    }

    let table_name = table_name.as_ref();

    let schema = df.schema();
    let column_names: Vec<String> = schema
        .iter_fields()
        .map(|f| format!("\"{}\"", f.name()))
        .collect();

    let set_clauses: String = column_names
        .iter()
        .map(|col_name| format!("{} = ?", col_name))
        .collect::<Vec<String>>()
        .join(", ");

    log::debug!("set clauses are {}", set_clauses);

    let where_clause = format!("\"{}\" = '{}'", OXEN_ID_COL, id);
    let sql = format!(
        "UPDATE {} SET {} WHERE {} RETURNING *",
        table_name, set_clauses, where_clause
    );

    let values = df.get(0).unwrap(); // Checked above

    log::debug!("df is {:?}", df);
    log::debug!("the values are {:?}", values);

    let boxed_values: Vec<Box<dyn ToSql>> = values
        .iter()
        .map(|v| tabular::value_to_tosql(v.to_owned()))
        .collect();

    let params: Vec<&dyn ToSql> = boxed_values
        .iter()
        .map(|boxed_value| &**boxed_value as &dyn ToSql)
        .collect();

    let mut stmt = conn.prepare(&sql)?;
    let result_set: Vec<RecordBatch> = stmt.query_arrow(params.as_slice())?.collect();

    let df = record_batches_to_polars_df(result_set, out_schema)?;

    Ok(df)
}

pub fn index_file(path: &Path, conn: &duckdb::Connection) -> Result<(), OxenError> {
    log::debug!("df_db:index_file() at path {:?}", path);
    let extension: &str = &util::fs::extension_from_path(path);
    let path_str = path.to_string_lossy().to_string();
    match extension {
        "csv" => {
            let query = format!(
                "CREATE TABLE {} AS SELECT * FROM read_csv('{}')",
                DUCKDB_DF_TABLE_NAME, path_str
            );
            conn.execute(&query, [])?;
        }
        "tsv" => {
            let query = format!(
                "CREATE TABLE {} AS SELECT * FROM read_csv('{}')",
                DUCKDB_DF_TABLE_NAME, path_str
            );
            conn.execute(&query, [])?;
        }
        "parquet" => {
            let query = format!(
                "CREATE TABLE {} AS SELECT * FROM read_parquet('{}')",
                DUCKDB_DF_TABLE_NAME, path_str
            );
            conn.execute(&query, [])?;
        }
        "jsonl" | "json" | "ndjson" => {
            let query = format!(
                "CREATE TABLE {} AS SELECT * FROM read_json('{}')",
                DUCKDB_DF_TABLE_NAME, path_str
            );
            conn.execute(&query, [])?;
        }
        _ => {
            return Err(OxenError::basic_str(
                "Invalid file type: expected .csv, .tsv, .parquet, .jsonl, .json, .ndjson",
            ))
        }
    }
    Ok(())
}

// TODO: We will eventually want to parse the actual type, not just the extension.
// For now, just treat the extension as law
pub fn index_file_with_id(path: &Path, conn: &duckdb::Connection) -> Result<(), OxenError> {
    log::debug!("df_db:index_file() at path {:?} into path {:?}", path, conn);
    let extension: &str = &util::fs::extension_from_path(path);
    let path_str = path.to_string_lossy().to_string();
    let counter = "counter";
    // Drop sequence if exists
    let drop_sequence_query = format!("DROP SEQUENCE IF EXISTS {}", counter);
    conn.execute(&drop_sequence_query, [])?;

    let add_row_id_sequence_query = format!("CREATE SEQUENCE {} START 1", counter);
    conn.execute(&add_row_id_sequence_query, [])?;

    match extension {
        "csv" => {
            let query = format!("CREATE TABLE {} AS SELECT *, CAST(uuid() AS VARCHAR) AS {} FROM read_csv('{}', AUTO_DETECT=TRUE, header=True);", DUCKDB_DF_TABLE_NAME, OXEN_ID_COL, path.to_string_lossy());
            conn.execute(&query, [])?;
        }
        "tsv" => {
            let query = format!("CREATE TABLE {} AS SELECT *, CAST(uuid() AS VARCHAR) AS {} FROM read_csv('{}', AUTO_DETECT=TRUE, header=True);", DUCKDB_DF_TABLE_NAME, OXEN_ID_COL, path.to_string_lossy());
            conn.execute(&query, [])?;
        }
        "parquet" => {
            let query = format!("CREATE TABLE {} AS SELECT *, CAST(uuid() AS VARCHAR) AS {} FROM read_parquet('{}');", DUCKDB_DF_TABLE_NAME, OXEN_ID_COL, path.to_string_lossy());
            conn.execute(&query, [])?;
        }
        "jsonl" | "json" | "ndjson" => {
            let query = format!(
                "CREATE TABLE {} AS SELECT *, CAST(uuid() AS VARCHAR) AS {} FROM read_json('{}');",
                DUCKDB_DF_TABLE_NAME, OXEN_ID_COL, path_str
            );
            conn.execute(&query, [])?;
        }
        _ => {
            return Err(OxenError::basic_str(
                "Invalid file type: expected .csv, .tsv, .parquet, .jsonl, .json, .ndjson",
            ))
        }
    }

    let add_default_query = format!(
        "ALTER TABLE {} ALTER COLUMN {} SET DEFAULT CAST(uuid() AS VARCHAR);",
        DUCKDB_DF_TABLE_NAME, OXEN_ID_COL
    );

    conn.execute(&add_default_query, [])?;

    let add_row_id_query = format!(
        "ALTER TABLE {} ADD COLUMN {} INTEGER DEFAULT nextval('{}');",
        DUCKDB_DF_TABLE_NAME, OXEN_ROW_ID_COL, counter
    );
    conn.execute(&add_row_id_query, [])?;

    Ok(())
}

pub fn from_clause_from_disk_path(path: &Path) -> Result<String, OxenError> {
    let extension: &str = &util::fs::extension_from_path(path);
    match extension {
        "csv" => {
            let str_path = path.to_string_lossy().to_string();
            Ok(format!("read_csv('{}')", str_path))
        }
        "tsv" => {
            let str_path = path.to_string_lossy().to_string();
            Ok(format!("read_csv('{}')", str_path))
        }
        "parquet" => {
            let str_path = path.to_string_lossy().to_string();
            Ok(format!("read_parquet('{}')", str_path))
        }
        "jsonl" | "json" | "ndjson" => {
            let str_path = path.to_string_lossy().to_string();
            Ok(format!("read_json('{}')", str_path))
        }
        _ => Err(OxenError::basic_str(
            "Invalid file type: expected .csv, .tsv, .parquet, .jsonl, .json, .ndjson",
        )),
    }
}

pub fn preview(
    conn: &duckdb::Connection,
    table_name: impl AsRef<str>,
) -> Result<DataFrame, OxenError> {
    let table_name = table_name.as_ref();
    let query = format!("SELECT * FROM {} LIMIT 10", table_name);
    let df = select_raw(conn, &query, None)?;
    Ok(df)
}

fn record_batches_to_polars_df(
    records: Vec<RecordBatch>,
    schema: &Schema,
) -> Result<DataFrame, OxenError> {
    if records.is_empty() {
        return Ok(DataFrame::default());
    }
    // Convert to Vec<&RecordBatch>
    let records: Vec<&RecordBatch> = records.iter().collect::<Vec<_>>();

    // Write to json
    let buf = Vec::new();
    let mut writer = arrow_json::writer::ArrayWriter::new(buf);
    writer.write_batches(&records[..])?;
    writer.finish()?;

    log::debug!("Here are the actual records: {:?}", records);
    let json = writer.into_inner();

    log::debug!("got json: {:?}", json);

    let json_str = String::from_utf8(json)?;

    let content = Cursor::new(json_str.as_bytes());

    let df = JsonReader::new(content)
        .with_schema(Arc::new(schema.to_polars()))
        .finish()?;

    Ok(df)
}
#[cfg(test)]
mod tests {
    use crate::test;
    // use sql_query_builder as sql;

    use super::*;

    /*
    #[test]
    fn test_df_db_count() -> Result<(), OxenError> {
        // TODO: Create this db file in a temp dir
        let db_file = Path::new("data")
            .join("test")
            .join("db")
            .join("metadata.db");
        let conn = get_connection(db_file)?;

        let count = count(&conn, "metadata")?;

        assert_eq!(count, 16);

        Ok(())
    }

    #[test]
    fn test_df_db_select() -> Result<(), OxenError> {
        let db_file = Path::new("data")
            .join("test")
            .join("db")
            .join("metadata.db");
        let conn = get_connection(db_file)?;

        let offset = 0;
        let limit = 7;
        let fields = ["filename", "data_type"];

        let stmt = sql::Select::new()
            .select(&fields.join(", "))
            .offset(&offset.to_string())
            .limit(&limit.to_string())
            .from("metadata");

        let df = select(&conn, &stmt)?;

        assert!(df.width() == fields.len());
        assert!(df.height() == limit);

        Ok(())
    }
     */

    #[test]
    fn test_df_db_create() -> Result<(), OxenError> {
        test::run_empty_dir_test(|data_dir| {
            let db_file = data_dir.join("data.db");
            let conn = get_connection(db_file)?;
            // bounding_box -> min_x, min_y, width, height
            let schema = test::schema_bounding_box();
            create_table_if_not_exists(&conn, &schema)?;

            let num_entries = count(&conn, schema.name.unwrap())?;
            assert_eq!(num_entries, 0);

            Ok(())
        })
    }

    #[test]
    fn test_df_db_get_schema() -> Result<(), OxenError> {
        test::run_empty_dir_test(|data_dir| {
            let db_file = data_dir.join("data.db");
            let conn = get_connection(db_file)?;
            // bounding_box -> min_x, min_y, width, height
            let schema = test::schema_bounding_box();
            create_table_if_not_exists(&conn, &schema)?;

            let name = &schema.name.clone().unwrap();
            let found_schema = get_schema(&conn, name)?;
            assert_eq!(found_schema, schema);

            Ok(())
        })
    }
}<|MERGE_RESOLUTION|>--- conflicted
+++ resolved
@@ -1,14 +1,9 @@
 //! Abstraction over DuckDB database to write and read dataframes from disk.
 //!
 
-<<<<<<< HEAD
 use crate::constants::{
     DEFAULT_PAGE_SIZE, DUCKDB_DF_TABLE_NAME, OXEN_ID_COL, OXEN_ROW_ID_COL, TABLE_NAME,
 };
-=======
-use crate::constants::TABLE_NAME;
-use crate::constants::{DEFAULT_PAGE_SIZE, DUCKDB_DF_TABLE_NAME, OXEN_ID_COL};
->>>>>>> a0b4315a
 use crate::core::db::df_db;
 use crate::core::df::tabular;
 use crate::error::OxenError;
@@ -17,11 +12,7 @@
 use crate::opts::DFOpts;
 use crate::{model, util};
 use arrow_json::writer::JsonArray;
-<<<<<<< HEAD
 use arrow_json::{Writer, WriterBuilder};
-=======
-use arrow_json::WriterBuilder;
->>>>>>> a0b4315a
 use duckdb::arrow::record_batch::RecordBatch;
 use duckdb::{params, ToSql};
 use polars::prelude::*;
@@ -358,7 +349,6 @@
         sql.push_str(&format!(" ORDER BY \"{}\"", sort_by));
     }
 
-<<<<<<< HEAD
     let pagination_clause = if let Some(page) = opts.page {
         let page = if page == 0 { 1 } else { page };
         let page_size = opts.page_size.unwrap_or(DEFAULT_PAGE_SIZE);
@@ -376,28 +366,6 @@
 
     let df = record_batches_to_polars_df(records, schema)?;
     log::debug!("got df from jsonreader: {:?}", df);
-=======
-    // Hacky to convert to json and then to polars...but the results from these queries should be small, and
-    // if they are bigger, need to look into converting directly from arrow to polars.
-
-    let schema = get_schema(conn, TABLE_NAME)?;
-
-    // Convert to Vec<&RecordBatch>
-    let records: Vec<&RecordBatch> = records.iter().collect::<Vec<_>>();
-    let buf = Vec::new();
-
-    let builder = WriterBuilder::new().with_explicit_nulls(true);
-    let mut writer = builder.build::<_, JsonArray>(buf);
-    writer.write_batches(&records[..]).unwrap();
-    writer.finish().unwrap();
-    let json_bytes = writer.into_inner();
-
-    let content = Cursor::new(json_bytes);
-
-    let df = JsonReader::new(content)
-        .with_schema(Arc::new(schema.to_polars()))
-        .finish()?;
->>>>>>> a0b4315a
 
     Ok(df)
 }
@@ -447,27 +415,8 @@
 
         // Convert to Vec<&RecordBatch>
         let result_set: Vec<RecordBatch> = stmt.query_arrow(params.as_slice())?.collect();
-<<<<<<< HEAD
 
         let df = record_batches_to_polars_df(result_set, out_schema)?;
-=======
-        let result_set: Vec<&RecordBatch> = result_set.iter().collect();
-
-        let buf = Vec::new();
-        let schema = get_schema(conn, TABLE_NAME)?;
-
-        let builder = WriterBuilder::new().with_explicit_nulls(true);
-        let mut writer = builder.build::<_, JsonArray>(buf);
-        writer.write_batches(&result_set[..]).unwrap();
-        writer.finish().unwrap();
-        let json_bytes = writer.into_inner();
-
-        let content = Cursor::new(json_bytes);
-
-        let df = JsonReader::new(content)
-            .with_schema(Arc::new(schema.to_polars()))
-            .finish()?;
->>>>>>> a0b4315a
 
         result_df = if df.height() == 0 {
             df
