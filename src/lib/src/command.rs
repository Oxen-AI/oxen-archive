//! # Oxen Commands
//!
//! Top level commands you are likely to run on an Oxen repository
//!

use crate::api;
use crate::constants;
use crate::error::OxenError;
use crate::index::{
    CommitDirReader, CommitReader, CommitWriter, Indexer, Merger, RefReader, RefWriter, Stager,
};
use crate::media::tabular;
use crate::model::entry::staged_entry::StagedEntryType;
use crate::model::{
    Branch, Commit, LocalRepository, RemoteBranch, RemoteRepository, RepositoryNew, StagedData,
};
use crate::util;

use rocksdb::{IteratorMode, LogLevel, Options, DB};
use std::path::Path;
use std::str;

/// # Initialize an Empty Oxen Repository
///
/// ```
/// # use liboxen::command;
/// # use liboxen::error::OxenError;
/// # use std::path::Path;
/// # use liboxen::test;
///
/// # fn main() -> Result<(), OxenError> {
/// # test::init_test_env();
///
/// let base_dir = Path::new("/tmp/repo_dir_init");
/// command::init(base_dir)?;
/// assert!(base_dir.join(".oxen").exists());
///
/// # std::fs::remove_dir_all(base_dir)?;
/// # Ok(())
/// # }
/// ```
pub fn init(path: &Path) -> Result<LocalRepository, OxenError> {
    let hidden_dir = util::fs::oxen_hidden_dir(path);
    if hidden_dir.exists() {
        let err = format!("Oxen repository already exists: {:?}", path);
        return Err(OxenError::basic_str(err));
    }

    // Cleanup the .oxen dir if init fails
    match p_init(path) {
        Ok(result) => Ok(result),
        Err(error) => {
            std::fs::remove_dir_all(hidden_dir)?;
            Err(error)
        }
    }
}

fn p_init(path: &Path) -> Result<LocalRepository, OxenError> {
    let hidden_dir = util::fs::oxen_hidden_dir(path);

    std::fs::create_dir_all(hidden_dir)?;
    let config_path = util::fs::config_filepath(path);
    let repo = LocalRepository::new(path)?;
    repo.save(&config_path)?;

    let commit = commit_with_no_files(&repo, constants::INITIAL_COMMIT_MSG)?;
    println!("Initial commit {}", commit.id);

    // TODO: cleanup .oxen on failure

    Ok(repo)
}

/// # Get status of files in repository
///
/// What files are tracked, added, untracked, etc
///
/// Empty Repository:
///
/// ```
/// use liboxen::command;
/// # use liboxen::error::OxenError;
/// # use std::path::Path;
/// # use liboxen::test;
///
/// # fn main() -> Result<(), OxenError> {
/// # test::init_test_env();
///
/// let base_dir = Path::new("/tmp/repo_dir_status_1");
/// // Initialize empty repo
/// let repo = command::init(&base_dir)?;
/// // Get status on repo
/// let status = command::status(&repo)?;
/// assert!(status.is_clean());
///
/// # std::fs::remove_dir_all(base_dir)?;
/// # Ok(())
/// # }
/// ```
///
/// Repository with files
/// ```
/// use liboxen::command;
/// use liboxen::util;
/// # use liboxen::error::OxenError;
/// # use std::path::Path;
/// # use liboxen::test;
///
/// # fn main() -> Result<(), OxenError> {
/// # test::init_test_env();
///
/// let base_dir = Path::new("/tmp/repo_dir_status_2");
/// // Initialize empty repo
/// let repo = command::init(&base_dir)?;
///
/// // Write file to disk
/// let hello_file = base_dir.join("hello.txt");
/// util::fs::write_to_path(&hello_file, "Hello World");
///
/// // Get status on repo
/// let status = command::status(&repo)?;
/// assert_eq!(status.untracked_files.len(), 1);
///
/// # std::fs::remove_dir_all(base_dir)?;
/// # Ok(())
/// # }
/// ```
pub fn status(repository: &LocalRepository) -> Result<StagedData, OxenError> {
    log::debug!("status before new_from_head");
    let reader = CommitDirReader::new_from_head(repository)?;
    log::debug!("status before Stager::new");
    let stager = Stager::new(repository)?;
    log::debug!("status before stager.status");
    let status = stager.status(&reader)?;
    Ok(status)
}

/// Similar to status but takes the starting directory to look from
pub fn status_from_dir(repository: &LocalRepository, dir: &Path) -> Result<StagedData, OxenError> {
    log::debug!("status before new_from_head");
    let reader = CommitDirReader::new_from_head(repository)?;
    log::debug!("status before Stager::new");
    let stager = Stager::new(repository)?;
    log::debug!("status before stager.status");
    let status = stager.status_from_dir(&reader, dir)?;
    Ok(status)
}

/// # Get status of files in repository
///
/// ```
/// use liboxen::command;
/// use liboxen::util;
/// # use liboxen::error::OxenError;
/// # use std::path::Path;
/// # use liboxen::test;
///
/// # fn main() -> Result<(), OxenError> {
/// # test::init_test_env();
///
/// // Initialize the repository
/// let base_dir = Path::new("/tmp/repo_dir_add");
/// let repo = command::init(base_dir)?;
///
/// // Write file to disk
/// let hello_file = base_dir.join("hello.txt");
/// util::fs::write_to_path(&hello_file, "Hello World");
///
/// // Stage the file
/// command::add(&repo, &hello_file)?;
///
/// # std::fs::remove_dir_all(base_dir)?;
/// # Ok(())
/// # }
/// ```
pub fn add<P: AsRef<Path>>(repo: &LocalRepository, path: P) -> Result<(), OxenError> {
    let stager = Stager::new_with_merge(repo)?;
    let commit = head_commit(repo)?;
    let reader = CommitDirReader::new(repo, &commit)?;
    stager.add(path.as_ref(), &reader)?;
    Ok(())
}

<<<<<<< HEAD
/// # Add tabular file to track row level changes
pub fn add_tabular<P: AsRef<Path>>(repo: &LocalRepository, path: P) -> Result<(), OxenError> {
    let path = path.as_ref();
    if !path.is_file() {
        return Err(OxenError::basic_str("Err: path must be valid file"));
    }

    let stager = Stager::new_with_merge(repo)?;
    let commit = head_commit(repo)?;
    let reader = CommitDirReader::new(repo, &commit)?;
    stager.add_file_with_type(path.as_ref(), &reader, StagedEntryType::Tabular)?;
    Ok(())
}

pub async fn transform_table<P: AsRef<Path>, S: AsRef<str>>(
    input: P,
    query: Option<S>,
    output: Option<P>,
) -> Result<(), OxenError> {
    tabular::transform_table(input, query, output).await?;

    Ok(())
=======
/// # Restore a removed file that was committed
///
/// ```
/// use liboxen::command;
/// use liboxen::util;
/// # use liboxen::test;
/// # use liboxen::error::OxenError;
/// # use std::path::Path;
/// # fn main() -> Result<(), OxenError> {
/// # test::init_test_env();
///
/// // Initialize the repository
/// let base_dir = Path::new("/tmp/repo_dir_commit");
/// let repo = command::init(base_dir)?;
///
/// // Write file to disk
/// let hello_name = "hello.txt";
/// let hello_path = base_dir.join(hello_name);
/// util::fs::write_to_path(&hello_path, "Hello World");
///
/// // Stage the file
/// command::add(&repo, &hello_path)?;
///
/// // Commit staged
/// command::commit(&repo, "My commit message")?;
///
/// // Remove the file from disk
/// std::fs::remove_file(hello_path)?;
///
/// // Restore the file
/// command::restore(&repo, hello_name)?;
///
/// # std::fs::remove_dir_all(base_dir)?;
/// # Ok(())
/// # }
/// ```
pub fn restore<P: AsRef<Path>>(repo: &LocalRepository, path: P) -> Result<(), OxenError> {
    let path = path.as_ref();
    let commit = head_commit(repo)?;
    let reader = CommitEntryReader::new(repo, &commit)?;

    if let Some(entry) = reader.get_entry(path)? {
        let version_path = util::fs::version_path(repo, &entry);
        let working_path = repo.path.join(path);
        std::fs::copy(version_path, working_path)?;
        println!("Restored file {:?}", path);
        Ok(())
    } else {
        let error = format!("Could not restore file: {:?}", path);
        Err(OxenError::basic_str(error))
    }
>>>>>>> a747c310
}

/// # Commit the staged files in the repo
///
/// ```
/// use liboxen::command;
/// use liboxen::util;
/// # use liboxen::test;
/// # use liboxen::error::OxenError;
/// # use std::path::Path;
/// # fn main() -> Result<(), OxenError> {
/// # test::init_test_env();
///
/// // Initialize the repository
/// let base_dir = Path::new("/tmp/repo_dir_commit");
/// let repo = command::init(base_dir)?;
///
/// // Write file to disk
/// let hello_file = base_dir.join("hello.txt");
/// util::fs::write_to_path(&hello_file, "Hello World");
///
/// // Stage the file
/// command::add(&repo, &hello_file)?;
///
/// // Commit staged
/// command::commit(&repo, "My commit message")?;
///
/// # std::fs::remove_dir_all(base_dir)?;
/// # Ok(())
/// # }
/// ```
pub fn commit(repo: &LocalRepository, message: &str) -> Result<Option<Commit>, OxenError> {
    let status = status(repo)?;
    if !status.has_added_entries() {
        println!(
            "No files are staged, not committing. Stage a file or directory with `oxen add <file>`"
        );
        return Ok(None);
    }
    let commit = p_commit(repo, &status, message)?;
    Ok(Some(commit))
}

fn commit_with_no_files(repo: &LocalRepository, message: &str) -> Result<Commit, OxenError> {
    let status = StagedData::empty();
    let commit = p_commit(repo, &status, message)?;
    Ok(commit)
}

fn p_commit(
    repo: &LocalRepository,
    status: &StagedData,
    message: &str,
) -> Result<Commit, OxenError> {
    let stager = Stager::new(repo)?;
    let commit_writer = CommitWriter::new(repo)?;
    let commit = commit_writer.commit(status, message)?;
    stager.unstage()?;
    Ok(commit)
}

/// # Get a log of all the commits
///
/// ```
/// use liboxen::command;
/// # use liboxen::test;
/// # use liboxen::error::OxenError;
/// # use std::path::Path;
/// # fn main() -> Result<(), OxenError> {
/// # test::init_test_env();
///
/// // Initialize the repository
/// let base_dir = Path::new("/tmp/repo_dir_log");
/// let repo = command::init(base_dir)?;
///
/// // Print     commit history
/// let history = command::log(&repo)?;
/// for commit in history.iter() {
///   println!("{} {}", commit.id, commit.message);
/// }
///
/// # std::fs::remove_dir_all(base_dir)?;
/// # Ok(())
/// # }
/// ```
pub fn log(repo: &LocalRepository) -> Result<Vec<Commit>, OxenError> {
    let committer = CommitReader::new(repo)?;
    let commits = committer.history_from_head()?;
    Ok(commits)
}

/// # Get the history for a specific branch or commit
pub fn log_commit_or_branch_history(
    repo: &LocalRepository,
    commit_or_branch: &str,
) -> Result<Vec<Commit>, OxenError> {
    let committer = CommitReader::new(repo)?;
    let commit_id = match get_branch_commit_id(repo, commit_or_branch)? {
        Some(branch_commit_id) => branch_commit_id,
        None => String::from(commit_or_branch),
    };

    log::debug!("log_commit_or_branch_history: commit_id: {}", commit_id);
    match committer.history_from_commit_id(&commit_id) {
        Ok(commits) => Ok(commits),
        Err(_) => Err(OxenError::local_commit_or_branch_not_found(
            commit_or_branch,
        )),
    }
}

/// # Create a new branch from the head commit
/// This creates a new pointer to the current commit with a name,
/// it does not switch you to this branch, you still must call `checkout_branch`
pub fn create_branch_from_head(repo: &LocalRepository, name: &str) -> Result<Branch, OxenError> {
    let ref_writer = RefWriter::new(repo)?;
    let commit_reader = CommitReader::new(repo)?;
    let head_commit = commit_reader.head_commit()?;
    ref_writer.create_branch(name, &head_commit.id)
}

/// # Create a local branch from a specific commit id
pub fn create_branch(
    repo: &LocalRepository,
    name: &str,
    commit_id: &str,
) -> Result<Branch, OxenError> {
    let ref_writer = RefWriter::new(repo)?;
    let commit_reader = CommitReader::new(repo)?;
    if commit_reader.commit_id_exists(commit_id) {
        ref_writer.create_branch(name, commit_id)
    } else {
        Err(OxenError::commit_id_does_not_exist(commit_id))
    }
}

/// # Delete a local branch
/// Checks to make sure the branch has been merged before deleting.
pub fn delete_branch(repo: &LocalRepository, name: &str) -> Result<(), OxenError> {
    api::local::branches::delete(repo, name)
}

/// # Delete a remote branch
pub async fn delete_remote_branch(
    repo: &LocalRepository,
    remote: &str,
    branch_name: &str,
) -> Result<(), OxenError> {
    if let Some(remote) = repo.get_remote(remote) {
        if let Some(remote_repo) = api::remote::repositories::get_by_remote_url(&remote.url).await?
        {
            if let Some(branch) =
                api::remote::branches::get_by_name(&remote_repo, branch_name).await?
            {
                api::remote::branches::delete(&remote_repo, &branch.name).await?;
                Ok(())
            } else {
                Err(OxenError::remote_branch_not_found(branch_name))
            }
        } else {
            Err(OxenError::remote_repo_not_found(&remote.url))
        }
    } else {
        Err(OxenError::remote_not_set())
    }
}

/// # Force delete a local branch
/// Caution! Will delete a local branch without checking if it has been merged or pushed.
pub fn force_delete_branch(repo: &LocalRepository, name: &str) -> Result<(), OxenError> {
    api::local::branches::force_delete(repo, name)
}

/// # Checkout a branch or commit id
/// This switches HEAD to point to the branch name or commit id,
/// it also updates all the local files to be from the commit that this branch references
pub fn checkout<S: AsRef<str>>(repo: &LocalRepository, value: S) -> Result<(), OxenError> {
    let value = value.as_ref();
    log::debug!("--- CHECKOUT START {} ----", value);
    if branch_exists(repo, value) {
        if already_on_branch(repo, value) {
            println!("Already on branch {}", value);
            return Ok(());
        }

        println!("Checkout branch: {}", value);
        set_working_branch(repo, value)?;
        set_head(repo, value)?;
    } else {
        // If we are already on the commit, do nothing
        if already_on_commit(repo, value) {
            eprintln!("Commit already checked out {}", value);
            return Ok(());
        }

        println!("Checkout commit: {}", value);
        set_working_commit_id(repo, value)?;
        set_head(repo, value)?;
    }
    log::debug!("--- CHECKOUT END {} ----", value);
    Ok(())
}

fn set_working_branch(repo: &LocalRepository, name: &str) -> Result<(), OxenError> {
    let commit_writer = CommitWriter::new(repo)?;
    commit_writer.set_working_repo_to_branch(name)
}

fn set_working_commit_id(repo: &LocalRepository, commit_id: &str) -> Result<(), OxenError> {
    let commit_writer = CommitWriter::new(repo)?;
    commit_writer.set_working_repo_to_commit_id(commit_id)
}

fn set_head(repo: &LocalRepository, value: &str) -> Result<(), OxenError> {
    let ref_writer = RefWriter::new(repo)?;
    ref_writer.set_head(value);
    Ok(())
}

fn get_branch_commit_id(repo: &LocalRepository, name: &str) -> Result<Option<String>, OxenError> {
    match RefReader::new(repo) {
        Ok(ref_reader) => ref_reader.get_commit_id_for_branch(name),
        _ => Err(OxenError::basic_str("Could not read reference for repo.")),
    }
}

fn branch_exists(repo: &LocalRepository, name: &str) -> bool {
    match RefReader::new(repo) {
        Ok(ref_reader) => ref_reader.has_branch(name),
        _ => false,
    }
}

fn already_on_branch(repo: &LocalRepository, name: &str) -> bool {
    match RefReader::new(repo) {
        Ok(ref_reader) => {
            if let Ok(Some(current_branch)) = ref_reader.get_current_branch() {
                // If we are already on the branch, do nothing
                if current_branch.name == name {
                    return true;
                }
            }
            false
        }
        _ => false,
    }
}

fn already_on_commit(repo: &LocalRepository, commit_id: &str) -> bool {
    match RefReader::new(repo) {
        Ok(ref_reader) => {
            if let Ok(Some(head_commit_id)) = ref_reader.head_commit_id() {
                // If we are already on the branch, do nothing
                if head_commit_id == commit_id {
                    return true;
                }
            }
            false
        }
        _ => false,
    }
}

/// # Create a branch and check it out in one go
/// This creates a branch with name,
/// then switches HEAD to point to the branch
pub fn create_checkout_branch(repo: &LocalRepository, name: &str) -> Result<Branch, OxenError> {
    println!("Create and checkout branch: {}", name);
    let head_commit = head_commit(repo)?;
    let ref_writer = RefWriter::new(repo)?;

    let branch = ref_writer.create_branch(name, &head_commit.id)?;
    ref_writer.set_head(name);
    Ok(branch)
}

/// # Merge a branch into the current branch
/// Checks for simple fast forward merge, or if current branch has diverged from the merge branch
/// it will perform a 3 way merge
/// If there are conflicts, it will abort and show the conflicts to be resolved in the `status` command
pub fn merge<S: AsRef<str>>(
    repo: &LocalRepository,
    branch_name: S,
) -> Result<Option<Commit>, OxenError> {
    let branch_name = branch_name.as_ref();
    if branch_exists(repo, branch_name) {
        if let Some(branch) = current_branch(repo)? {
            let merger = Merger::new(repo)?;
            if let Some(commit) = merger.merge(branch_name)? {
                println!(
                    "Successfully merged `{}` into `{}`",
                    branch_name, branch.name
                );
                println!("HEAD -> {}", commit.id);
                Ok(Some(commit))
            } else {
                eprintln!("Automatic merge failed; fix conflicts and then commit the result.");
                Ok(None)
            }
        } else {
            Err(OxenError::basic_str(
                "Must be on a branch to perform a merge.",
            ))
        }
    } else {
        Err(OxenError::local_branch_not_found(branch_name))
    }
}

/// # List local branches
pub fn list_branches(repo: &LocalRepository) -> Result<Vec<Branch>, OxenError> {
    let ref_reader = RefReader::new(repo)?;
    let branches = ref_reader.list_branches()?;
    Ok(branches)
}

/// # List remote branches
pub async fn list_remote_branches(
    repo: &LocalRepository,
    name: &str,
) -> Result<Vec<RemoteBranch>, OxenError> {
    let mut branches: Vec<RemoteBranch> = vec![];
    if let Some(remote) = repo.get_remote(name) {
        if let Some(remote_repo) = api::remote::repositories::get_by_remote_url(&remote.url).await?
        {
            for branch in api::remote::branches::list(&remote_repo).await? {
                branches.push(RemoteBranch {
                    remote: remote.name.clone(),
                    branch: branch.name.clone(),
                });
            }
        }
    }
    Ok(branches)
}

/// # Get the current branch
pub fn current_branch(repo: &LocalRepository) -> Result<Option<Branch>, OxenError> {
    let ref_reader = RefReader::new(repo)?;
    let branch = ref_reader.get_current_branch()?;
    Ok(branch)
}

/// # Get the current commit
pub fn root_commit(repo: &LocalRepository) -> Result<Commit, OxenError> {
    let committer = CommitReader::new(repo)?;
    let commit = committer.root_commit()?;
    Ok(commit)
}

/// # Get the current commit
pub fn head_commit(repo: &LocalRepository) -> Result<Commit, OxenError> {
    let committer = CommitReader::new(repo)?;
    let commit = committer.head_commit()?;
    Ok(commit)
}

/// # Create a remote repository
/// Takes the current directory name, and creates a repository on the server we can sync to. Returns the remote URL.
pub async fn create_remote(
    repo: &LocalRepository,
    namespace: &str,
    name: &str,
    host: &str,
) -> Result<RemoteRepository, OxenError> {
    api::remote::repositories::create(repo, namespace, name, host).await
}

/// # Set the remote for a repository
/// Tells the CLI where to push the changes to
pub fn set_remote(
    repo: &mut LocalRepository,
    name: &str,
    url: &str,
) -> Result<RemoteRepository, OxenError> {
    repo.set_remote(name, url);
    repo.save_default()?;
    let repo = RepositoryNew::from_url(url)?;
    Ok(RemoteRepository::from_new(&repo, url))
}

/// # Remove the remote for a repository
/// If you added a remote you no longer want, can remove it by supplying the name
pub fn remove_remote(repo: &mut LocalRepository, name: &str) -> Result<(), OxenError> {
    repo.remove_remote(name);
    repo.save_default()?;
    Ok(())
}

/// # Get a log of all the commits
///
/// ```
/// # use liboxen::api;
/// # use liboxen::test;
/// use liboxen::command;
/// use liboxen::util;
/// # use liboxen::error::OxenError;
/// # use std::path::Path;
/// # #[tokio::main]
/// # async fn main() -> Result<(), OxenError> {
/// # test::init_test_env();
/// // Initialize the repository
/// let base_dir = Path::new("/tmp/repo_dir_push");
/// let mut repo = command::init(base_dir)?;
///
/// // Write file to disk
/// let hello_file = base_dir.join("hello.txt");
/// util::fs::write_to_path(&hello_file, "Hello World");
///
/// // Stage the file
/// command::add(&repo, &hello_file)?;
///
/// // Commit staged
/// command::commit(&repo, "My commit message")?;
///
/// // Set the remote server
/// command::set_remote(&mut repo, "origin", "http://0.0.0.0:3000/repositories/hello");
///
/// let remote_repo = command::create_remote(&repo, "repositories", "hello", "0.0.0.0:3000").await?;
///
/// // Push the file
/// command::push(&repo).await;
///
/// # std::fs::remove_dir_all(base_dir)?;
/// # api::remote::repositories::delete(&remote_repo).await?;
/// # Ok(())
/// # }
/// ```
pub async fn push(repo: &LocalRepository) -> Result<RemoteRepository, OxenError> {
    let indexer = Indexer::new(repo)?;
    let rb = RemoteBranch::default();
    indexer.push(&rb).await
}

/// Push to a specific remote
pub async fn push_remote_branch(
    repo: &LocalRepository,
    remote: &str,
    branch: &str,
) -> Result<RemoteRepository, OxenError> {
    let indexer = Indexer::new(repo)?;
    let rb = RemoteBranch {
        remote: String::from(remote),
        branch: String::from(branch),
    };
    indexer.push(&rb).await
}

/// Clone a repo from a url to a directory
pub async fn clone(url: &str, dst: &Path) -> Result<LocalRepository, OxenError> {
    match LocalRepository::clone_remote(url, dst).await {
        Ok(Some(repo)) => Ok(repo),
        Ok(None) => Err(OxenError::remote_repo_not_found(url)),
        Err(err) => Err(err),
    }
}

/// Pull a repository's data from origin/main
pub async fn pull(repo: &LocalRepository) -> Result<(), OxenError> {
    let indexer = Indexer::new(repo)?;
    let rb = RemoteBranch::default();
    indexer.pull(&rb).await?;
    Ok(())
}

/// Diff a file from commit history
pub async fn diff(repo: &LocalRepository, commit_id: &str, path: &str) -> Result<(), OxenError> {
    tabular::diff(repo, path, commit_id).await?;
    Ok(())
}

/// Pull a specific origin and branch
pub async fn pull_remote_branch(
    repo: &LocalRepository,
    remote: &str,
    branch: &str,
) -> Result<(), OxenError> {
    let indexer = Indexer::new(repo)?;
    let rb = RemoteBranch {
        remote: String::from(remote),
        branch: String::from(branch),
    };
    indexer.pull(&rb).await?;
    Ok(())
}

/// Inspect a key value database for debugging
pub fn inspect(path: &Path) -> Result<(), OxenError> {
    let mut opts = Options::default();
    opts.set_log_level(LogLevel::Fatal);
    let db = DB::open_for_read_only(&opts, path, false)?;
    let iter = db.iterator(IteratorMode::Start);
    for (key, value) in iter {
        if let (Ok(key), Ok(value)) = (str::from_utf8(&key), str::from_utf8(&value)) {
            println!("{}\t{}", key, value)
        }
    }
    Ok(())
}<|MERGE_RESOLUTION|>--- conflicted
+++ resolved
@@ -182,7 +182,6 @@
     Ok(())
 }
 
-<<<<<<< HEAD
 /// # Add tabular file to track row level changes
 pub fn add_tabular<P: AsRef<Path>>(repo: &LocalRepository, path: P) -> Result<(), OxenError> {
     let path = path.as_ref();
@@ -205,7 +204,8 @@
     tabular::transform_table(input, query, output).await?;
 
     Ok(())
-=======
+}
+
 /// # Restore a removed file that was committed
 ///
 /// ```
@@ -257,7 +257,6 @@
         let error = format!("Could not restore file: {:?}", path);
         Err(OxenError::basic_str(error))
     }
->>>>>>> a747c310
 }
 
 /// # Commit the staged files in the repo
