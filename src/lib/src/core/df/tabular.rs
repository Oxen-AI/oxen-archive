--- conflicted
+++ resolved
@@ -4,17 +4,19 @@
 use std::fs::File;
 use std::num::NonZeroUsize;
 
+use crate::constants;
 use crate::core::df::filter::DFLogicalOp;
-use crate::core::df::{pretty_print, sql};
-use crate::{constants, repositories};
-
+use crate::core::df::pretty_print;
+use crate::core::df::sql;
 use crate::error::OxenError;
 use crate::io::chunk_reader::ChunkReader;
-use crate::model::data_frame::data_frame_size::DataFrameSize;
 use crate::model::data_frame::schema::DataType;
 use crate::model::merkle_tree::node::MerkleTreeNode;
-use crate::model::{Commit, LocalRepository};
+use crate::model::Commit;
+use crate::model::DataFrameSize;
+use crate::model::LocalRepository;
 use crate::opts::{CountLinesOpts, DFOpts, PaginateOpts};
+use crate::repositories;
 use crate::util::fs;
 use crate::util::hasher;
 
@@ -52,16 +54,6 @@
 }
 
 pub fn read_df_jsonl(path: impl AsRef<Path>) -> Result<LazyFrame, OxenError> {
-<<<<<<< HEAD
-    LazyJsonLineReader::new(
-        path.as_ref()
-            .to_str()
-            .ok_or(OxenError::basic_str("Invalid json path."))?,
-    )
-    .with_infer_schema_length(Some(NonZeroUsize::new(10000).unwrap()))
-    .finish()
-    .map_err(|_| OxenError::basic_str(format!("{}: {:?}", READ_ERROR, path.as_ref())))
-=======
     let path = path
         .as_ref()
         .to_str()
@@ -70,7 +62,6 @@
         .with_infer_schema_length(Some(NonZeroUsize::new(10000).unwrap()))
         .finish()
         .map_err(|_| OxenError::basic_str(format!("{}: {:?}", READ_ERROR, path)))
->>>>>>> c6a73cd7
 }
 
 pub fn scan_df_json(path: impl AsRef<Path>) -> Result<LazyFrame, OxenError> {
@@ -81,20 +72,13 @@
 
 pub fn read_df_json(path: impl AsRef<Path>) -> Result<LazyFrame, OxenError> {
     let path = path.as_ref();
+    let error_str = format!("Could not read json data from path {path:?}");
     let file = File::open(path)?;
-    match JsonReader::new(file)
-        .with_json_format(JsonFormat::Json)
+    let df = JsonReader::new(file)
         .infer_schema_len(Some(NonZeroUsize::new(10000).unwrap()))
         .finish()
-<<<<<<< HEAD
-    {
-        Ok(df) => Ok(df.lazy()),
-        Err(err) => Err(OxenError::basic_str(format!("Error reading json: {err}"))),
-    }
-=======
         .map_err(|e| OxenError::basic_str(format!("{error_str}: {e}")))?;
     Ok(df.lazy())
->>>>>>> c6a73cd7
 }
 
 pub fn read_df_parquet(path: impl AsRef<Path>) -> Result<LazyFrame, OxenError> {
@@ -125,20 +109,12 @@
     let idx = IdxCa::new(PlSmallStr::from_str("idx"), &indices);
     let collected = df
         .collect()
-<<<<<<< HEAD
-        .map_err(|_| OxenError::basic_str(COLLECT_ERROR))?;
-=======
         .map_err(|e| OxenError::basic_str(format!("{e:?}")))?;
->>>>>>> c6a73cd7
     // log::debug!("take indices {:?}", indices);
     // log::debug!("from df {:?}", collected);
     collected
         .take(&idx)
-<<<<<<< HEAD
-        .map_err(|_| OxenError::basic_str(TAKE_ERROR))
-=======
         .map_err(|e| OxenError::basic_str(format!("{e:?}")))
->>>>>>> c6a73cd7
 }
 
 pub fn scan_df_csv(
@@ -154,17 +130,6 @@
 }
 
 pub fn scan_df_jsonl(path: impl AsRef<Path>, total_rows: usize) -> Result<LazyFrame, OxenError> {
-<<<<<<< HEAD
-    LazyJsonLineReader::new(
-        path.as_ref()
-            .to_str()
-            .ok_or(OxenError::basic_str("Invalid json path."))?,
-    )
-    .with_infer_schema_length(Some(NonZeroUsize::new(10000).unwrap()))
-    .with_n_rows(Some(total_rows))
-    .finish()
-    .map_err(|_| OxenError::basic_str(format!("{}: {:?}", READ_ERROR, path.as_ref())))
-=======
     let path = path
         .as_ref()
         .to_str()
@@ -174,7 +139,6 @@
         .with_n_rows(Some(total_rows))
         .finish()
         .map_err(|_| OxenError::basic_str(format!("{}: {:?}", READ_ERROR, path)))
->>>>>>> c6a73cd7
 }
 
 pub fn scan_df_parquet(path: impl AsRef<Path>, total_rows: usize) -> Result<LazyFrame, OxenError> {
@@ -215,26 +179,13 @@
 ) -> Result<LazyFrame, OxenError> {
     let mut df = df
         .collect()
-<<<<<<< HEAD
-        .map_err(|_| OxenError::basic_str(COLLECT_ERROR))?;
-=======
         .map_err(|e| OxenError::basic_str(format!("{e:?}")))?;
->>>>>>> c6a73cd7
 
     let dtype = DataType::from_string(dtype).to_polars();
 
     let column = Series::new_empty(PlSmallStr::from_str(name), &dtype);
     let column = column
         .extend_constant(val_from_str_and_dtype(val, &dtype), df.height())
-<<<<<<< HEAD
-        .map_err(|_| OxenError::basic_str("Could not extend df"))?;
-    if let Some(at) = at {
-        df.insert_column(at, column)
-            .map_err(|_| OxenError::basic_str(COLLECT_ERROR))?;
-    } else {
-        df.with_column(column)
-            .map_err(|_| OxenError::basic_str(COLLECT_ERROR))?;
-=======
         .map_err(|e| OxenError::basic_str(format!("{e:?}")))?;
     if let Some(at) = at {
         df.insert_column(at, column)
@@ -242,7 +193,6 @@
     } else {
         df.with_column(column)
             .map_err(|e| OxenError::basic_str(format!("{e:?}")))?;
->>>>>>> c6a73cd7
     }
     let df = df.lazy();
     Ok(df)
@@ -259,26 +209,16 @@
     let column = Series::new_empty(PlSmallStr::from_str(name), &dtype);
     let column = column
         .extend_constant(val_from_str_and_dtype(val, &dtype), df.height())
-<<<<<<< HEAD
-        .map_err(|_| OxenError::basic_str("Could not extend df"))?;
-    df.with_column(column)
-        .map_err(|_| OxenError::basic_str(COLLECT_ERROR))?;
-=======
         .map_err(|e| OxenError::basic_str(format!("{e:?}")))?;
     df.with_column(column)
         .map_err(|e| OxenError::basic_str(format!("{e:?}")))?;
->>>>>>> c6a73cd7
     Ok(df)
 }
 
 pub fn add_row(df: LazyFrame, data: String) -> Result<LazyFrame, OxenError> {
     let df = df
         .collect()
-<<<<<<< HEAD
-        .map_err(|_| OxenError::basic_str(COLLECT_ERROR))?;
-=======
         .map_err(|e| OxenError::basic_str(format!("{e:?}")))?;
->>>>>>> c6a73cd7
     let new_row = row_from_str_and_schema(data, df.schema())?;
     log::debug!("add_row og df: {:?}", df);
     log::debug!("add_row new_row: {:?}", new_row);
@@ -405,6 +345,7 @@
         AnyValue::Int64(val) => lit(*val),
         AnyValue::Int32(val) => lit(*val),
         AnyValue::String(val) => lit(*val),
+        AnyValue::StringOwned(val) => lit(val.to_string()),
         val => panic!("Unknown data type for [{}] to create literal", val),
     }
 }
@@ -463,21 +404,12 @@
         log::debug!("transform_lazy Got files to stack {:?}", vstack);
         for path in vstack.iter() {
             let opts = DFOpts::empty();
-<<<<<<< HEAD
-            let new_df = read_df(path, opts).map_err(|_| OxenError::basic_str(READ_ERROR))?;
-            df = df
-                .collect()
-                .map_err(|_| OxenError::basic_str(COLLECT_ERROR))?
-                .vstack(&new_df)
-                .map_err(|_| OxenError::basic_str(COLLECT_ERROR))?
-=======
             let new_df = read_df(path, opts).map_err(|e| OxenError::basic_str(format!("{e:?}")))?;
             df = df
                 .collect()
                 .map_err(|e| OxenError::basic_str(format!("{e:?}")))?
                 .vstack(&new_df)
                 .map_err(|e| OxenError::basic_str(format!("{e:?}")))?
->>>>>>> c6a73cd7
                 .lazy();
         }
     }
@@ -557,11 +489,7 @@
     if let Some(item) = opts.column_at() {
         let full_df = df.collect().unwrap();
         let value = full_df.column(&item.col).unwrap().get(item.index).unwrap();
-<<<<<<< HEAD
-        let s1 = Series::new(PlSmallStr::from_str(""), &[value]);
-=======
         let s1 = Column::Series(Series::new(PlSmallStr::from_str(""), &[value]));
->>>>>>> c6a73cd7
         let df = DataFrame::new(vec![s1]).unwrap();
         return Ok(df.lazy());
     }
@@ -593,11 +521,7 @@
     let df = df.lazy();
     let df = slice(df, &opts);
     df.collect()
-<<<<<<< HEAD
-        .map_err(|_| OxenError::basic_str(COLLECT_ERROR))
-=======
         .map_err(|e| OxenError::basic_str(format!("{e:?}")))
->>>>>>> c6a73cd7
 }
 
 pub fn paginate_df(df: DataFrame, page_opts: &PaginateOpts) -> Result<DataFrame, OxenError> {
@@ -610,11 +534,7 @@
     let df = df.lazy();
     let df = slice(df, &opts);
     df.collect()
-<<<<<<< HEAD
-        .map_err(|_| OxenError::basic_str(COLLECT_ERROR))
-=======
         .map_err(|e| OxenError::basic_str(format!("{e:?}")))
->>>>>>> c6a73cd7
 }
 
 fn slice(df: LazyFrame, opts: &DFOpts) -> LazyFrame {
@@ -633,11 +553,7 @@
 
 pub fn df_add_row_num(df: DataFrame) -> Result<DataFrame, OxenError> {
     df.with_row_index(PlSmallStr::from_str(constants::ROW_NUM_COL_NAME), Some(0))
-<<<<<<< HEAD
-        .map_err(|_| OxenError::basic_str(COLLECT_ERROR))
-=======
         .map_err(|e| OxenError::basic_str(format!("{e:?}")))
->>>>>>> c6a73cd7
 }
 
 pub fn df_add_row_num_starting_at(df: DataFrame, start: u32) -> Result<DataFrame, OxenError> {
@@ -645,14 +561,10 @@
         PlSmallStr::from_str(constants::ROW_NUM_COL_NAME),
         Some(start),
     )
-<<<<<<< HEAD
-    .map_err(|_| OxenError::basic_str(COLLECT_ERROR))
-=======
     .map_err(|e| OxenError::basic_str(format!("{e:?}")))
->>>>>>> c6a73cd7
-}
-
-pub fn any_val_to_bytes(value: AnyValue) -> Vec<u8> {
+}
+
+pub fn any_val_to_bytes(value: &AnyValue) -> Vec<u8> {
     match value {
         AnyValue::Null => Vec::<u8>::new(),
         AnyValue::Int64(val) => val.to_le_bytes().to_vec(),
@@ -661,7 +573,8 @@
         AnyValue::Float32(val) => val.to_le_bytes().to_vec(),
         AnyValue::Float64(val) => val.to_le_bytes().to_vec(),
         AnyValue::String(val) => val.as_bytes().to_vec(),
-        AnyValue::Boolean(val) => vec![if val { 1 } else { 0 }],
+        AnyValue::StringOwned(val) => val.as_bytes().to_vec(),
+        AnyValue::Boolean(val) => vec![if *val { 1 } else { 0 }],
         // TODO: handle rows with lists...
         // AnyValue::List(val) => {
         //     match val.dtype() {
@@ -735,14 +648,10 @@
     let mut col_names = vec![];
     let schema = df.schema();
     for field in schema.iter_fields() {
-<<<<<<< HEAD
-        col_names.push(col(PlSmallStr::from_str(field.name())));
-=======
         col_names.push(col(field.name().clone()));
->>>>>>> c6a73cd7
-    }
-    log::debug!("Hashing: {:?}", col_names);
-    log::debug!("{:?}", df);
+    }
+    // println!("Hashing: {:?}", col_names);
+    // println!("{:?}", df);
 
     let df = df
         .lazy()
@@ -751,54 +660,34 @@
             as_struct(col_names)
                 .apply(
                     move |s| {
-                        log::debug!("s: {:?}", s);
+                        // log::debug!("s: {:?}", s);
 
                         let pb = ProgressBar::new(num_rows as u64);
                         // downcast to struct
                         let ca = s.struct_()?;
                         let s_a = &ca.fields_as_series();
-<<<<<<< HEAD
-
-                        // s_a is a Vec<Series>
-                        // log::debug!("s_a: {:?}", s_a);
-                        // log::debug!("s_a.len(): {:?}", s_a.len());
-                        let num_columns = s_a.len();
-=======
->>>>>>> c6a73cd7
                         let num_rows = s_a[0].len();
 
                         let mut hashes = vec![];
                         for i in 0..num_rows {
                             // log::debug!("row: {:?}", i);
                             let mut buffer: Vec<u8> = vec![];
-<<<<<<< HEAD
-                            for j_elem in s_a.iter().take(num_columns) {
-                                let elem = j_elem.get(i).unwrap();
-                                // log::debug!("  elem: {:?}", elem);
-                                let mut elem_bytes = any_val_to_bytes(elem);
-=======
                             for series in s_a.iter() {
                                 let elem = series.get(i).unwrap();
                                 // log::debug!("column: {:?} elem: {:?}", j, elem);
                                 let mut elem_bytes = any_val_to_bytes(&elem);
->>>>>>> c6a73cd7
                                 buffer.append(&mut elem_bytes);
                             }
                             pb.inc(1);
                             let result = hasher::hash_buffer(&buffer);
                             hashes.push(result);
                         }
-<<<<<<< HEAD
-
-                        Ok(Some(Series::new(PlSmallStr::from_str(""), hashes)))
-=======
                         pb.finish_and_clear();
 
                         Ok(Some(Column::Series(Series::new(
                             PlSmallStr::from_str(""),
                             hashes,
                         ))))
->>>>>>> c6a73cd7
                     },
                     GetOutput::from_type(polars::prelude::DataType::String),
                 )
@@ -817,6 +706,10 @@
     out_col_name: &str,
 ) -> Result<DataFrame, OxenError> {
     let num_rows = df.height() as i64;
+
+    log::debug!("df_hash_rows_on_cols df is {:?}", df);
+    log::debug!("df_hash_rows_on_cols hash_fields is {:?}", hash_fields);
+    log::debug!("df_hash_rows_on_cols out_col_name is {:?}", out_col_name);
 
     // Create a vector to store columns to be hashed
     let mut col_names = vec![];
@@ -846,43 +739,28 @@
                         // downcast to struct
                         let ca = s.struct_()?;
                         let s_a = &ca.fields_as_series();
-<<<<<<< HEAD
-                        let num_columns = s_a.len();
-=======
->>>>>>> c6a73cd7
                         let num_rows = s_a[0].len();
 
                         let mut hashes = vec![];
                         for i in 0..num_rows {
-                            // log::debug!("row: {:?}", i);
+                            log::debug!("row: {:?}", i);
                             let mut buffer: Vec<u8> = vec![];
-<<<<<<< HEAD
-                            for j_elem in s_a.iter().take(num_columns) {
-                                let elem = j_elem.get(i).unwrap();
-                                // log::debug!("  elem: {:?}", elem);
-                                let mut elem_bytes = any_val_to_bytes(elem);
-=======
                             for series in s_a.iter() {
                                 let elem = series.get(i).unwrap();
-                                // log::debug!("column: {:?} elem: {:?}", j, elem);
+                                log::debug!("\telem: {:?}", elem);
                                 let mut elem_bytes = any_val_to_bytes(&elem);
->>>>>>> c6a73cd7
                                 buffer.append(&mut elem_bytes);
                             }
                             pb.inc(1);
                             let result = hasher::hash_buffer(&buffer);
                             hashes.push(result);
                         }
-<<<<<<< HEAD
-                        Ok(Some(Series::new(PlSmallStr::from_str(""), hashes)))
-=======
                         pb.finish_and_clear();
 
                         Ok(Some(Column::Series(Series::new(
                             PlSmallStr::from_str(""),
                             hashes,
                         ))))
->>>>>>> c6a73cd7
                     },
                     GetOutput::from_type(polars::prelude::DataType::String),
                 )
@@ -912,6 +790,22 @@
     }
 }
 
+pub fn read_df(path: impl AsRef<Path>, opts: DFOpts) -> Result<DataFrame, OxenError> {
+    let path = path.as_ref();
+    if !path.exists() {
+        return Err(OxenError::entry_does_not_exist(path));
+    }
+
+    let extension = path.extension().and_then(OsStr::to_str);
+    let err = format!("Could not load data frame with path: {path:?} and extension: {extension:?}");
+
+    if let Some(extension) = extension {
+        read_df_with_extension(path, extension, &opts)
+    } else {
+        Err(OxenError::basic_str(err))
+    }
+}
+
 pub fn read_df_with_extension(
     path: impl AsRef<Path>,
     extension: impl AsRef<str>,
@@ -955,22 +849,6 @@
         Ok(df.collect()?)
     } else {
         Ok(df.collect()?)
-    }
-}
-
-pub fn read_df(path: impl AsRef<Path>, opts: DFOpts) -> Result<DataFrame, OxenError> {
-    let path = path.as_ref();
-    if !path.exists() {
-        return Err(OxenError::entry_does_not_exist(path));
-    }
-
-    let extension = path.extension().and_then(OsStr::to_str);
-    let err = format!("Could not load data frame with path: {path:?} and extension: {extension:?}");
-
-    if let Some(extension) = extension {
-        read_df_with_extension(path, extension, &opts)
-    } else {
-        Err(OxenError::basic_str(err))
     }
 }
 
@@ -1049,13 +927,9 @@
     // Don't need that many rows to get the width
     let num_scan_rows = constants::DEFAULT_PAGE_SIZE;
     let mut lazy_df = scan_df(&path, &DFOpts::empty(), num_scan_rows)?;
-<<<<<<< HEAD
-    let schema = lazy_df.collect_schema()?;
-=======
     let schema = lazy_df
         .collect_schema()
         .map_err(|e| OxenError::basic_str(format!("{e:?}")))?;
->>>>>>> c6a73cd7
     let width = schema.len();
 
     let input_path = path.as_ref();
@@ -1116,11 +990,7 @@
     JsonWriter::new(f)
         .with_json_format(JsonFormat::Json)
         .finish(df)
-<<<<<<< HEAD
-        .map_err(|_| OxenError::basic_str(error_str))?;
-=======
         .map_err(|e| OxenError::basic_str(format!("{e:?}")))?;
->>>>>>> c6a73cd7
     Ok(())
 }
 
@@ -1131,11 +1001,7 @@
     JsonWriter::new(f)
         .with_json_format(JsonFormat::JsonLines)
         .finish(df)
-<<<<<<< HEAD
-        .map_err(|_| OxenError::basic_str(error_str))?;
-=======
         .map_err(|e| OxenError::basic_str(format!("{e:?}")))?;
->>>>>>> c6a73cd7
     Ok(())
 }
 
@@ -1151,11 +1017,7 @@
         .include_header(true)
         .with_separator(delimiter)
         .finish(df)
-<<<<<<< HEAD
-        .map_err(|_| OxenError::basic_str(error_str))?;
-=======
         .map_err(|e| OxenError::basic_str(format!("{e:?}")))?;
->>>>>>> c6a73cd7
     Ok(())
 }
 
@@ -1166,11 +1028,7 @@
         Ok(f) => {
             ParquetWriter::new(f)
                 .finish(df)
-<<<<<<< HEAD
-                .map_err(|_| OxenError::basic_str(error_str))?;
-=======
                 .map_err(|e| OxenError::basic_str(format!("{e:?}")))?;
->>>>>>> c6a73cd7
             Ok(())
         }
         Err(err) => {
@@ -1186,11 +1044,7 @@
     let f = std::fs::File::create(output).unwrap();
     IpcWriter::new(f)
         .finish(df)
-<<<<<<< HEAD
-        .map_err(|_| OxenError::basic_str(error_str))?;
-=======
         .map_err(|e| OxenError::basic_str(format!("{e:?}")))?;
->>>>>>> c6a73cd7
     Ok(())
 }
 
@@ -1229,81 +1083,9 @@
         .lazy()
         .with_row_index("_row_num", Some(0))
         .collect()
-<<<<<<< HEAD
-        .map_err(|_| OxenError::basic_str("Could not add row count"))?;
-=======
         .map_err(|e| OxenError::basic_str(format!("{e:?}")))?;
->>>>>>> c6a73cd7
     write_df_arrow(&mut df, output)?;
     Ok(df)
-}
-
-pub fn show_node(
-    repo: LocalRepository,
-    node: &MerkleTreeNode,
-    opts: DFOpts,
-) -> Result<DataFrame, OxenError> {
-    let file_node = node.file()?;
-    log::debug!("Opening chunked reader");
-
-    let df = if file_node.name.ends_with("parquet") {
-        let chunk_reader = ChunkReader::new(repo, file_node)?;
-        let parquet_reader = ParquetReader::new(chunk_reader);
-        log::debug!("Reading chunked parquet");
-
-        match parquet_reader.finish() {
-            Ok(df) => {
-                log::debug!("Finished reading chunked parquet");
-                Ok(df)
-            }
-            err => Err(OxenError::basic_str(format!(
-                "Could not read chunked parquet: {:?}",
-                err
-            ))),
-        }?
-    } else if file_node.name.ends_with("arrow") {
-        let chunk_reader = ChunkReader::new(repo, file_node)?;
-        let parquet_reader = IpcReader::new(chunk_reader);
-        log::debug!("Reading chunked arrow");
-
-        match parquet_reader.finish() {
-            Ok(df) => {
-                log::debug!("Finished reading chunked arrow");
-                Ok(df)
-            }
-            err => Err(OxenError::basic_str(format!(
-                "Could not read chunked arrow: {:?}",
-                err
-            ))),
-        }?
-    } else {
-        let chunk_reader = ChunkReader::new(repo, file_node)?;
-        let json_reader = JsonLineReader::new(chunk_reader);
-
-        match json_reader.finish() {
-            Ok(df) => {
-                log::debug!("Finished reading line delimited json");
-                Ok(df)
-            }
-            err => Err(OxenError::basic_str(format!(
-                "Could not read chunked json: {:?}",
-                err
-            ))),
-        }?
-    };
-
-    let df: PolarsResult<DataFrame> = if opts.has_transform() {
-        let df = transform(df, opts)?;
-        let pretty_df = pretty_print::df_to_str(&df);
-        println!("{pretty_df}");
-        Ok(df)
-    } else {
-        let pretty_df = pretty_print::df_to_str(&df);
-        println!("{pretty_df}");
-        Ok(df)
-    };
-
-    Ok(df?)
 }
 
 pub fn show_path(input: impl AsRef<Path>, opts: DFOpts) -> Result<DataFrame, OxenError> {
@@ -1345,11 +1127,7 @@
     let mut df = scan_df(input, &opts, total_rows)?;
     let schema = df
         .collect_schema()
-<<<<<<< HEAD
-        .map_err(|_| OxenError::basic_str("Could not get schema"))?;
-=======
         .map_err(|e| OxenError::basic_str(format!("{e:?}")))?;
->>>>>>> c6a73cd7
 
     Ok(crate::model::Schema::from_polars(&schema))
 }
@@ -1362,11 +1140,7 @@
     let mut df = scan_df(input, opts, constants::DEFAULT_PAGE_SIZE)?;
     let schema = df
         .collect_schema()
-<<<<<<< HEAD
-        .map_err(|_| OxenError::basic_str("Could not get schema"))?;
-=======
         .map_err(|e| OxenError::basic_str(format!("{e:?}")))?;
->>>>>>> c6a73cd7
 
     if flatten {
         let result = polars_schema_to_flat_str(&schema);
@@ -1400,6 +1174,74 @@
     }
 
     result
+}
+
+pub fn show_node(
+    repo: LocalRepository,
+    node: &MerkleTreeNode,
+    opts: DFOpts,
+) -> Result<DataFrame, OxenError> {
+    let file_node = node.file()?;
+    log::debug!("Opening chunked reader");
+
+    let df = if file_node.name.ends_with("parquet") {
+        let chunk_reader = ChunkReader::new(repo, file_node)?;
+        let parquet_reader = ParquetReader::new(chunk_reader);
+        log::debug!("Reading chunked parquet");
+
+        match parquet_reader.finish() {
+            Ok(df) => {
+                log::debug!("Finished reading chunked parquet");
+                Ok(df)
+            }
+            err => Err(OxenError::basic_str(format!(
+                "Could not read chunked parquet: {:?}",
+                err
+            ))),
+        }?
+    } else if file_node.name.ends_with("arrow") {
+        let chunk_reader = ChunkReader::new(repo, file_node)?;
+        let parquet_reader = IpcReader::new(chunk_reader);
+        log::debug!("Reading chunked arrow");
+
+        match parquet_reader.finish() {
+            Ok(df) => {
+                log::debug!("Finished reading chunked arrow");
+                Ok(df)
+            }
+            err => Err(OxenError::basic_str(format!(
+                "Could not read chunked arrow: {:?}",
+                err
+            ))),
+        }?
+    } else {
+        let chunk_reader = ChunkReader::new(repo, file_node)?;
+        let json_reader = JsonLineReader::new(chunk_reader);
+
+        match json_reader.finish() {
+            Ok(df) => {
+                log::debug!("Finished reading line delimited json");
+                Ok(df)
+            }
+            err => Err(OxenError::basic_str(format!(
+                "Could not read chunked json: {:?}",
+                err
+            ))),
+        }?
+    };
+
+    let df: PolarsResult<DataFrame> = if opts.has_transform() {
+        let df = transform(df, opts)?;
+        let pretty_df = pretty_print::df_to_str(&df);
+        println!("{pretty_df}");
+        Ok(df)
+    } else {
+        let pretty_df = pretty_print::df_to_str(&df);
+        println!("{pretty_df}");
+        Ok(df)
+    };
+
+    Ok(df?)
 }
 
 #[cfg(test)]
