--- conflicted
+++ resolved
@@ -222,7 +222,24 @@
 
 Add release notes and tag in [https://github.com/Oxen-AI/oxen-release](https://github.com/Oxen-AI/oxen-release)
 
-<<<<<<< HEAD
+```bash
+$ cd ~/Code/oxen-release/
+$ git add ReleaseNotes.md
+$ git commit -m "add release notes for v0.2.0"
+$ git tag -a v0.2.0 -m "version 0.2.0"
+$ git push origin main
+$ git push origin v0.2.0
+```
+
+Upload the tar.gz to our [releases github repository](https://github.com/Oxen-AI/oxen-release) through the webui [here](https://github.com/Oxen-AI/oxen-release/releases/new)
+
+Make a backup copy in here
+
+```bash
+$ mkdir ~/Code/oxen-release/release/v0.2.0/
+$ cp oxen-mac.tar.gz ~/Code/oxen-release/release/v0.2.0/
+```
+
 Then update our homebrew Formula in this repository [https://github.com/Oxen-AI/homebrew-oxen](https://github.com/Oxen-AI/homebrew-oxen) to point to the correct release.
 
 # Debian Release
@@ -238,25 +255,4 @@
   --url "https://oxen.ai" \
   --maintainer "OxenAI hello@oxen.ai" \
   oxen-server=/usr/bin/oxen-server
-```
-=======
-```bash
-$ cd ~/Code/oxen-release/
-$ git add ReleaseNotes.md
-$ git commit -m "add release notes for v0.2.0"
-$ git tag -a v0.2.0 -m "version 0.2.0"
-$ git push origin main
-$ git push origin v0.2.0
-```
-
-Upload the tar.gz to our [releases github repository](https://github.com/Oxen-AI/oxen-release) through the webui [here](https://github.com/Oxen-AI/oxen-release/releases/new)
-
-Make a backup copy in here
-
-```bash
-$ mkdir ~/Code/oxen-release/release/v0.2.0/
-$ cp oxen-mac.tar.gz ~/Code/oxen-release/release/v0.2.0/
-```
-
-Then update our homebrew Formula in this repository [https://github.com/Oxen-AI/homebrew-oxen](https://github.com/Oxen-AI/homebrew-oxen) to point to the correct release.
->>>>>>> 7ce4b697
+```