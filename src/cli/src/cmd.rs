--- conflicted
+++ resolved
@@ -2,9 +2,6 @@
 use liboxen::error::OxenError;
 
 use async_trait::async_trait;
-
-pub mod init;
-pub use init::InitCmd;
 
 pub mod add;
 pub use add::AddCmd;
@@ -39,13 +36,6 @@
 pub mod diff;
 pub use diff::DiffCmd;
 
-<<<<<<< HEAD
-pub mod migrate;
-pub use migrate::MigrateCmd;
-
-pub mod moo;
-pub use moo::MooCmd;
-=======
 pub mod download;
 pub use download::DownloadCmd;
 
@@ -55,19 +45,14 @@
 pub mod info;
 pub use info::InfoCmd;
 
+pub mod init;
+pub use init::InitCmd;
+
 pub mod load;
 pub use load::LoadCmd;
->>>>>>> 6587163a
 
 pub mod log;
 pub use log::LogCmd;
-
-<<<<<<< HEAD
-pub mod pack;
-pub use pack::PackCmd;
-=======
-pub mod merge;
-pub use merge::MergeCmd;
 
 pub mod migrate;
 pub use migrate::MigrateCmd;
@@ -75,11 +60,23 @@
 pub mod moo;
 pub use moo::MooCmd;
 
+pub mod merge;
+pub use merge::MergeCmd;
+
+pub mod pack;
+pub use pack::PackCmd;
+
 pub mod pull;
 pub use pull::PullCmd;
 
 pub mod push;
 pub use push::PushCmd;
+
+pub mod remote;
+pub use remote::RemoteCmd;
+
+pub mod restore;
+pub use restore::RestoreCmd;
 
 pub mod read_lines;
 pub use read_lines::ReadLinesCmd;
@@ -87,35 +84,26 @@
 pub mod rm;
 pub use rm::RmCmd;
 
-pub mod workspace;
-pub use workspace::WorkspaceCmd;
-
-pub mod restore;
-pub use restore::RestoreCmd;
->>>>>>> 6587163a
-
-pub mod remote;
-pub use remote::RemoteCmd;
-
 pub mod save;
 pub use save::SaveCmd;
+
+pub mod schemas;
+pub use schemas::SchemasCmd;
 
 pub mod tree;
 pub use tree::TreeCmd;
 
-pub mod schemas;
-pub use schemas::SchemasCmd;
-
-<<<<<<< HEAD
 pub mod unpack;
 pub use unpack::UnpackCmd;
-=======
+
 pub mod status;
 pub use status::StatusCmd;
 
 pub mod upload;
 pub use upload::UploadCmd;
->>>>>>> 6587163a
+
+pub mod workspace;
+pub use workspace::WorkspaceCmd;
 
 #[async_trait]
 pub trait RunCmd {
