use std::path::Path;

use crate::errors::OxenHttpError;
use crate::helpers::get_repo;
use crate::params::{app_data, parse_resource, path_param};

use liboxen::repositories;
use liboxen::view::schema::SchemaWithPath;

use actix_web::{HttpRequest, HttpResponse};
use liboxen::error::OxenError;
use liboxen::view::entries::ResourceVersion;
use liboxen::view::{ListSchemaResponse, StatusMessage};

pub async fn list_or_get(req: HttpRequest) -> actix_web::Result<HttpResponse, OxenHttpError> {
    let app_data = app_data(&req)?;

    let namespace = path_param(&req, "namespace")?;
    let repo_name = path_param(&req, "repo_name")?;
    let repo = get_repo(&app_data.path, namespace, repo_name)?;

    // Try to see if they are asking for a specific file
    if let Ok(resource) = parse_resource(&req, &repo) {
        if resource.path != Path::new("") {
            let commit = &resource.clone().commit.unwrap();

            log::debug!(
                "schemas::list_or_get file {:?} commit {}",
                resource.path,
                commit
            );

            let schema =
<<<<<<< HEAD
                repositories::data_frames::schemas::get_by_path(&repo, &commit, &resource.path)?;
=======
                repositories::data_frames::schemas::get_by_path(&repo, commit, &resource.path)?;
>>>>>>> 4d038689

            let mut schema_w_paths: Vec<SchemaWithPath> = vec![];
            if let Some(schema) = schema {
                schema_w_paths.push(SchemaWithPath::new(
                    resource.path.to_string_lossy().into(),
                    schema,
                ));
            }

            let resource = ResourceVersion {
                path: resource.path.to_string_lossy().into(),
                version: resource.version.to_string_lossy().into(),
            };
            let response = ListSchemaResponse {
                status: StatusMessage::resource_found(),
                schemas: schema_w_paths,
                commit: Some(commit.clone()),
                resource: Some(resource),
            };
            return Ok(HttpResponse::Ok().json(response));
        }
    }

    // Otherwise, list all schemas
    let revision = path_param(&req, "resource")?;

    let commit = repositories::revisions::get(&repo, &revision)?
        .ok_or(OxenError::revision_not_found(revision.to_owned().into()))?;

    log::debug!(
        "schemas::list_or_get revision {} commit {}",
        revision,
        commit
    );

    let schemas = repositories::data_frames::schemas::list(&repo, &commit)?;
    let mut schema_w_paths: Vec<SchemaWithPath> = schemas
        .into_iter()
        .map(|(path, schema)| SchemaWithPath::new(path.to_string_lossy().into(), schema))
        .collect();
    schema_w_paths.sort_by(|a, b| a.schema.hash.cmp(&b.schema.hash));

    let response = ListSchemaResponse {
        status: StatusMessage::resource_found(),
        schemas: schema_w_paths,
        commit: Some(commit),
        resource: None,
    };
    Ok(HttpResponse::Ok().json(response))
}<|MERGE_RESOLUTION|>--- conflicted
+++ resolved
@@ -31,11 +31,7 @@
             );
 
             let schema =
-<<<<<<< HEAD
-                repositories::data_frames::schemas::get_by_path(&repo, &commit, &resource.path)?;
-=======
                 repositories::data_frames::schemas::get_by_path(&repo, commit, &resource.path)?;
->>>>>>> 4d038689
 
             let mut schema_w_paths: Vec<SchemaWithPath> = vec![];
             if let Some(schema) = schema {
