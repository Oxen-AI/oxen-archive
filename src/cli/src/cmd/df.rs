use std::path::PathBuf;

use async_trait::async_trait;
use clap::{arg, Arg, ArgMatches, Command};

use liboxen::command;
use liboxen::error::OxenError;
<<<<<<< HEAD
use liboxen::model::LocalRepository;
=======
use liboxen::util::fs;
>>>>>>> 895b2b4b

use crate::cmd::RunCmd;
pub const NAME: &str = "df";
pub struct DFCmd;

#[async_trait]
impl RunCmd for DFCmd {
    fn name(&self) -> &str {
        NAME
    }

    fn args(&self) -> Command {
        // Setups the CLI args for the command
        Command::new(NAME)
        .about("View and transform data frames. Supported types: csv, tsv, ndjson, jsonl, parquet.")
        .arg(arg!(<PATH> ... "The DataFrame you want to process. If in the schema subcommand the schema ref."))
        .arg_required_else_help(true)
        .arg(
            Arg::new("write")
                .long("write")
                .short('w')
                .help("Write transformed data back to the file")
                .action(clap::ArgAction::SetTrue),
        )
        .arg(
            Arg::new("output")
                .long("output")
                .short('o')
                .help("Output file to store the transformed data")
                .action(clap::ArgAction::Set),
        )
        .arg(
            Arg::new("full")
                .long("full")
                .short('l')
                .help("Display non-truncated data frame")
                .action(clap::ArgAction::SetTrue),
        )
        .arg(
            Arg::new("delimiter")
                .long("delimiter")
                .short('d')
                .help("The delimiter to use when reading the file. Default is ','")
                .action(clap::ArgAction::Set),
        )
        .arg(
            Arg::new("filter")
                .long("filter")
                .short('f')
                .help("A filter to apply to the data frame. Format: 'column op value' ie: 'category == dog'")
                .action(clap::ArgAction::Set),
        )
        .arg(
            Arg::new("columns")
                .long("columns")
                .short('c')
                .help("A comma separated set of columns names to look at. Ex file,x,y")
                .action(clap::ArgAction::Set),
        )
        .arg(
            Arg::new("item")
                .long("item")
                .help("Select a specific row item from column to view it fully. Format: 'column:idx' ie: 'my_col_name:3'")
                .action(clap::ArgAction::Set),
        )
        .arg(
            Arg::new("row")
                .long("row")
                .help("Select a specific row to view it fully. Format: '3'")
                .action(clap::ArgAction::Set),
        )
        .arg(
            Arg::new("vstack")
                .long("vstack")
                .help("Combine row data from different files. The number of columns must match.")
                .action(clap::ArgAction::Append),
        )
        .arg(
            Arg::new("slice")
                .long("slice")
                .help("A continuous slice of the data you want to look at. Format: 'start..end' Ex) '10..25' will take 15 elements, starting at 10 and ending at 25.")
                .action(clap::ArgAction::Set),
        )
        .arg(
            Arg::new("page")
                .long("page")
                .help("Page number when paginating through the data frame. Default page = 1")
                .action(clap::ArgAction::Set),
        )
        .arg(
            Arg::new("page-size")
                .long("page-size")
                .help("Paginated through the data frame. Default page-size = 10")
                .action(clap::ArgAction::Set),
        )
        .arg(
            Arg::new("head")
                .long("head")
                .help("Grab the first N entries of the data frame.")
                .action(clap::ArgAction::Set),
        )
        .arg(
            Arg::new("tail")
                .long("tail")
                .help("Grab the last N entries of the data frame.")
                .action(clap::ArgAction::Set),
        )
        .arg(
            Arg::new("take")
                .long("take")
                .short('t')
                .help("A comma separated set of row indices to look at. Ex 1,22,313")
                .action(clap::ArgAction::Set),
        )
        .arg(
            Arg::new("sort")
                .long("sort")
                .short('s')
                .help("Sort the output by a column name. Is run at the end of all the other transforms.")
                .action(clap::ArgAction::Set),
        )
        .arg(
            Arg::new("sql")
                .long("sql")
                .help("Run a sql query on the data frame.")
                .action(clap::ArgAction::Set),
        )
        .arg(
            Arg::new("text2sql")
                .long("text2sql")
                .help("Run a text query that translates to sql on the data frame.")
                .action(clap::ArgAction::Set),
        )
        .arg(
            Arg::new("host")
                .long("host")
                .help("What remote host to run the query against. Ie: hub.oxen.ai")
                .action(clap::ArgAction::Set),
        )
        .arg(
            Arg::new("revision")
                .long("revision")
                .help("What version of the data frame to use. Ex: oxen df <path> --revision <commit_id>")
                .action(clap::ArgAction::Set),
        )
        .arg(
            Arg::new("randomize")
                .long("randomize")
                .help("Randomize the order of the table")
                .action(clap::ArgAction::SetTrue),
        )
        .arg(
            Arg::new("reverse")
                .long("reverse")
                .help("Reverse the order of the table")
                .action(clap::ArgAction::SetTrue),
        )
        .arg(
            Arg::new("unique")
                .long("unique")
                .short('u')
                .help("Unique the output by a set of column names. Takes a comma separated set of column names ie: \"text,label\".")
                .action(clap::ArgAction::Set),
        )
        .arg(
            Arg::new("schema")
                .long("schema")
                .help("Print the full list of columns and data types within the schema in a dataframe.")
                .action(clap::ArgAction::SetTrue),
        )
        .arg(
            Arg::new("schema-flat")
                .long("schema-flat")
                .help("Print the full list of columns and data types within the schema.")
                .action(clap::ArgAction::SetTrue),
        )
        .arg(
            Arg::new("add-col")
                .long("add-col")
                .help("Add a column with a default value to the data table. If used with --add-row, row is added first, then column. Format 'name:val:dtype'")
                .action(clap::ArgAction::Set),
        )
        .arg(
            Arg::new("at")
                .long("at")
                .help("Where to add the new column at. Should be an index. Ie: oxen df add-col 'name:val:dtype' --at 1")
                .action(clap::ArgAction::Set),
        )
        .arg(
            Arg::new("add-row")
                .long("add-row")
                .help("Add a row and cast to the values data types to match the current schema. If used with --add-col, row is added first, then column. Format 'comma,separated,vals'")
                .action(clap::ArgAction::Set),
        )
        .arg(
            Arg::new("delete-row")
                .long("delete-row")
                .help("Delete a row from a data frame. Currently only works with remote data frames with the value from _id column.")
                .action(clap::ArgAction::Set),
        )
    }

    async fn run(&self, args: &clap::ArgMatches) -> Result<(), OxenError> {
        // Parse Args
        let opts = DFCmd::parse_df_args(args);
        let Some(path) = args.get_one::<String>("PATH") else {
            return Err(OxenError::basic_str("Must supply a DataFrame to process."));
        };

        if let Some(revision) = args.get_one::<String>("revision") {
            let repo = LocalRepository::from_current_dir()?;
            command::df::df_revision(&repo, path, revision, opts)?;
        } else if args.get_flag("schema") || args.get_flag("schema-flat") {
            let flatten = args.get_flag("schema-flat");
            let result = command::df::schema(path, flatten, opts)?;
            println!("{result}");
        } else {
            command::df(path, opts)?;
        }

        Ok(())
    }
}

impl DFCmd {
    pub fn parse_df_args(args: &ArgMatches) -> liboxen::opts::DFOpts {
        let vstack: Option<Vec<PathBuf>> = if let Some(vstack) = args.get_many::<String>("vstack") {
            let values: Vec<PathBuf> = vstack.map(std::path::PathBuf::from).collect();
            Some(values)
        } else {
            None
        };

        let write_path: Option<PathBuf> = if args.get_flag("write") {
            args.get_one::<String>("DF_SPEC")
                .map(std::path::PathBuf::from)
        } else {
            None
        };

        let repo_dir: Option<PathBuf> = if args.get_one::<String>("sql").is_some()
            || args.get_one::<String>("text2sql").is_some()
        {
            fs::get_repo_root_from_current_dir()
        } else {
            None
        };

        let page_specified: bool = args.get_one::<String>("page").is_some()
            | args.get_one::<String>("page-size").is_some();

        liboxen::opts::DFOpts {
            write: write_path,
            output: args
                .get_one::<String>("output")
                .map(std::path::PathBuf::from),
            delimiter: args.get_one::<String>("delimiter").map(String::from),
            filter: args.get_one::<String>("filter").map(String::from),
            slice: args.get_one::<String>("slice").map(String::from),
            page_size: args
                .get_one::<String>("page-size")
                .map(|x| x.parse::<usize>().expect("page-size must be valid int")),
            page: args
                .get_one::<String>("page")
                .map(|x| x.parse::<usize>().expect("page must be valid int")),
            head: args
                .get_one::<String>("head")
                .map(|x| x.parse::<usize>().expect("head must be valid int")),
            tail: args
                .get_one::<String>("tail")
                .map(|x| x.parse::<usize>().expect("tail must be valid int")),
            row: args
                .get_one::<String>("row")
                .map(|x| x.parse::<usize>().expect("row must be valid int")),
            take: args.get_one::<String>("take").map(String::from),
            columns: args.get_one::<String>("columns").map(String::from),
            item: args.get_one::<String>("item").map(String::from),
            vstack,
            add_col: args.get_one::<String>("add-col").map(String::from),
            add_row: args.get_one::<String>("add-row").map(String::from),
            at: args
                .get_one::<String>("at")
                .map(|x| x.parse::<usize>().expect("at must be valid int")),
            delete_row: args.get_one::<String>("delete-row").map(String::from),
            sort_by: args.get_one::<String>("sort").map(String::from),
            sql: args.get_one::<String>("sql").map(String::from),
            text2sql: args.get_one::<String>("text2sql").map(String::from),
            host: args.get_one::<String>("host").map(String::from),
            unique: args.get_one::<String>("unique").map(String::from),
            should_randomize: args.get_flag("randomize"),
            should_reverse: args.get_flag("reverse"),
            should_page: args.get_flag("full") || page_specified,
            repo_dir,
        }
    }
}<|MERGE_RESOLUTION|>--- conflicted
+++ resolved
@@ -5,11 +5,8 @@
 
 use liboxen::command;
 use liboxen::error::OxenError;
-<<<<<<< HEAD
 use liboxen::model::LocalRepository;
-=======
 use liboxen::util::fs;
->>>>>>> 895b2b4b
 
 use crate::cmd::RunCmd;
 pub const NAME: &str = "df";
