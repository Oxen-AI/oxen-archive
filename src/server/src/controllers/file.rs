use crate::errors::OxenHttpError;
use crate::helpers::get_repo;
use crate::params::{app_data, parse_resource, path_param};

use liboxen::core::v0_10_0::index::object_db_reader::get_object_reader;
use liboxen::error::OxenError;
use liboxen::model::metadata::metadata_image::ImgResize;
use liboxen::model::CommitEntry;
use liboxen::util;

use actix_files::NamedFile;
use actix_web::{http::header, web, HttpRequest, HttpResponse};

/// Download file content
pub async fn get(
    req: HttpRequest,
    query: web::Query<ImgResize>,
) -> actix_web::Result<HttpResponse, OxenHttpError> {
    log::debug!("get file path {:?}", req.path());

    let app_data = app_data(&req)?;
    let namespace = path_param(&req, "namespace")?;
    let repo_name = path_param(&req, "repo_name")?;
    let repo = get_repo(&app_data.path, &namespace, &repo_name)?;
    let resource = parse_resource(&req, &repo)?;
    let commit = resource.clone().commit.ok_or(OxenHttpError::NotFound)?;

    log::debug!(
        "{} resource {namespace}/{repo_name}/{resource}",
        liboxen::current_function!()
    );

    // TODO: CLEANUP and refactor so we can use the CderLRUCache in other places that might need it.

    // This logic to use a LRUCache of CommitDirEntryReaders is to avoid opening the database many times for the same commit
    // When fetching many images, it was taking over 2 seconds to just open the CelebA database
    // This way, we open it once, and reuse it for the subsequent requests

    // Try to get the parent of the file path, if it exists
    let mut entry: Option<CommitEntry> = None;
    let object_reader = get_object_reader(&repo, &commit.id)?;
    let path = &resource.path;
    if let (Some(parent), Some(file_name)) = (path.parent(), path.file_name()) {
<<<<<<< HEAD
        let key = format!(
            "{}_{}_{}_{}",
            namespace,
            repo_name,
            commit.id,
            parent.display()
        );
        log::debug!("LRU key {}", key);

        let mut cache = app_data.cder_lru.write().unwrap();

        if let Some(cder) = cache.get(&key) {
            log::debug!("found in LRU");
            entry = cder.get_entry(file_name)?;
            log::debug!("got entry {} -> {:?}", key, entry);
        } else {
            log::debug!("not found in LRU");
            let cder = liboxen::core::v0_10_0::index::CommitDirEntryReader::new(
                &repo,
                &commit.id,
                parent,
                object_reader.clone(),
            )?;
            log::debug!("looking up entry {}", key);
            entry = cder.get_entry(file_name)?;
            log::debug!("got entry {} -> {:?}", key, entry);
            cache.put(key, cder);
        }
=======
        let cder = liboxen::core::index::CommitDirEntryReader::new(
            &repo,
            &commit.id,
            parent,
            object_reader.clone(),
        )?;
        entry = cder.get_entry(file_name)?;
>>>>>>> 86316761
    }

    let entry = entry.ok_or(OxenError::path_does_not_exist(path))?;

    let version_path = util::fs::version_path(&repo, &entry);

    log::debug!("version path {version_path:?}",);

    // TODO: refactor out of here and check for type, but seeing if it works to resize the image and cache it to disk if we have a resize query
    let img_resize = query.into_inner();
    if img_resize.width.is_some() || img_resize.height.is_some() {
        log::debug!("img_resize {:?}", img_resize);

        let resized_path = util::fs::resized_path_for_commit_entry(
            &repo,
            &entry,
            img_resize.width,
            img_resize.height,
        )?;

        util::fs::resize_cache_image(&version_path, &resized_path, img_resize)?;

        log::debug!("In the resize cache! {:?}", resized_path);
        return Ok(NamedFile::open(resized_path)?.into_response(&req));

        // log::debug!(
        //     "get_file_for_commit_id {:?}x{:?} for {:?} -> {:?}",
        //     img_resize.width,
        //     img_resize.height,
        //     resource.file_path,
        //     version_path
        // );

        // let resized_path = util::fs::resized_path_for_commit_entry(
        //     &repo,
        //     &entry,
        //     img_resize.width,
        //     img_resize.height,
        // )?;
        // log::debug!("get_file_for_commit_id resized_path {:?}", resized_path);
        // if resized_path.exists() {
        //     log::debug!("serving cached {:?}", resized_path);
        //     return Ok(NamedFile::open(resized_path)?);
        // }

        // log::debug!("get_file_for_commit_id resizing: {:?}", resized_path);

        // let img = image::open(&version_path).unwrap();
        // let resized_img = if img_resize.width.is_some() && img_resize.height.is_some() {
        //     img.resize_exact(
        //         img_resize.width.unwrap(),
        //         img_resize.height.unwrap(),
        //         image::imageops::FilterType::Lanczos3,
        //     )
        // } else if img_resize.width.is_some() {
        //     img.resize(
        //         img_resize.width.unwrap(),
        //         img_resize.width.unwrap(),
        //         image::imageops::FilterType::Lanczos3,
        //     )
        // } else if img_resize.height.is_some() {
        //     img.resize(
        //         img_resize.height.unwrap(),
        //         img_resize.height.unwrap(),
        //         image::imageops::FilterType::Lanczos3,
        //     )
        // } else {
        //     img
        // };
        // resized_img.save(&resized_path).unwrap();
        // log::debug!("get_file_for_commit_id serving {:?}", resized_path);
        // return Ok(NamedFile::open(resized_path)?);
    } else {
        log::debug!("did not hit the resize cache");
    }

    log::debug!(
        "get_file_for_commit_id looking for {:?} -> {:?}",
        path,
        version_path
    );

    let file = NamedFile::open(version_path)?;
    let mut response = file.into_response(&req);

    response.headers_mut().insert(
        header::HeaderName::from_static("oxen-revision-id"),
        header::HeaderValue::from_str(&commit.id).unwrap(),
    );

    Ok(response)
}<|MERGE_RESOLUTION|>--- conflicted
+++ resolved
@@ -3,6 +3,7 @@
 use crate::params::{app_data, parse_resource, path_param};
 
 use liboxen::core::v0_10_0::index::object_db_reader::get_object_reader;
+use liboxen::core::v0_10_0::index::CommitDirEntryReader;
 use liboxen::error::OxenError;
 use liboxen::model::metadata::metadata_image::ImgResize;
 use liboxen::model::CommitEntry;
@@ -41,44 +42,13 @@
     let object_reader = get_object_reader(&repo, &commit.id)?;
     let path = &resource.path;
     if let (Some(parent), Some(file_name)) = (path.parent(), path.file_name()) {
-<<<<<<< HEAD
-        let key = format!(
-            "{}_{}_{}_{}",
-            namespace,
-            repo_name,
-            commit.id,
-            parent.display()
-        );
-        log::debug!("LRU key {}", key);
-
-        let mut cache = app_data.cder_lru.write().unwrap();
-
-        if let Some(cder) = cache.get(&key) {
-            log::debug!("found in LRU");
-            entry = cder.get_entry(file_name)?;
-            log::debug!("got entry {} -> {:?}", key, entry);
-        } else {
-            log::debug!("not found in LRU");
-            let cder = liboxen::core::v0_10_0::index::CommitDirEntryReader::new(
-                &repo,
-                &commit.id,
-                parent,
-                object_reader.clone(),
-            )?;
-            log::debug!("looking up entry {}", key);
-            entry = cder.get_entry(file_name)?;
-            log::debug!("got entry {} -> {:?}", key, entry);
-            cache.put(key, cder);
-        }
-=======
-        let cder = liboxen::core::index::CommitDirEntryReader::new(
+        let cder = CommitDirEntryReader::new(
             &repo,
             &commit.id,
             parent,
             object_reader.clone(),
         )?;
         entry = cder.get_entry(file_name)?;
->>>>>>> 86316761
     }
 
     let entry = entry.ok_or(OxenError::path_does_not_exist(path))?;
