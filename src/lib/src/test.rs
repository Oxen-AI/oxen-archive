//! Helpers for our unit and integration tests
//!

use crate::api;
use crate::command;
use crate::constants;
use crate::error::OxenError;
use crate::index::{RefWriter, Stager};
use crate::model::{LocalRepository, RemoteRepository};
use crate::opts::RmOpts;

use env_logger::Env;
use rand::Rng;
use std::fs::File;
use std::fs::OpenOptions;
use std::future::Future;
use std::io::prelude::*;
use std::path::{Path, PathBuf};

const TEST_RUN_DIR: &str = "data/test/runs";
pub const DEFAULT_TEST_HOST: &str = "localhost:3000";

pub fn test_host() -> String {
    match std::env::var("OXEN_TEST_HOST") {
        Ok(host) => host,
        Err(_err) => String::from(DEFAULT_TEST_HOST),
    }
}

pub fn repo_remote_url_from(name: &str) -> String {
    // Tests always point to localhost
    api::endpoint::remote_url_from_host(test_host().as_str(), constants::DEFAULT_NAMESPACE, name)
}

pub fn init_test_env() {
    let env = Env::default();
    if env_logger::try_init_from_env(env).is_ok() {
        log::debug!("Logger initialized");
    }

    std::env::set_var("TEST", "true");
}

fn create_prefixed_dir(base_dir: &str, prefix: &str) -> Result<PathBuf, OxenError> {
    let repo_name = format!("{}_{}_{}", prefix, base_dir, uuid::Uuid::new_v4());
    let full_dir = Path::new(base_dir).join(repo_name);
    std::fs::create_dir_all(&full_dir)?;
    Ok(full_dir)
}

fn create_repo_dir(base_dir: &str) -> Result<PathBuf, OxenError> {
    create_prefixed_dir(base_dir, "repo")
}

fn create_empty_dir(base_dir: &str) -> Result<PathBuf, OxenError> {
    create_prefixed_dir(base_dir, "dir")
}

pub async fn create_remote_repo(repo: &LocalRepository) -> Result<RemoteRepository, OxenError> {
    command::create_remote(
        repo,
        constants::DEFAULT_NAMESPACE,
        &repo.dirname(),
        test_host(),
    )
    .await
}

/// # Run a unit test on a test repo directory
///
/// This function will create a directory with a uniq name
/// and take care of cleaning it up afterwards
///
/// ```
/// # use liboxen::test;
/// test::run_empty_dir_test(|repo_dir| {
///   // do your fancy testing here
///   assert!(true);
///   Ok(())
/// });
/// ```
pub fn run_empty_dir_test<T>(test: T) -> Result<(), OxenError>
where
    T: FnOnce(&Path) -> Result<(), OxenError> + std::panic::UnwindSafe,
{
    init_test_env();
    let repo_dir = create_empty_dir(TEST_RUN_DIR)?;

    // Run test to see if it panic'd
    let result = std::panic::catch_unwind(|| match test(&repo_dir) {
        Ok(_) => {}
        Err(err) => {
            panic!("Error running test. Err: {}", err);
        }
    });

    // Remove repo dir
    std::fs::remove_dir_all(&repo_dir)?;

    // Assert everything okay after we cleanup the repo dir
    assert!(result.is_ok());

    Ok(())
}

pub async fn run_empty_dir_test_async<T, Fut>(test: T) -> Result<(), OxenError>
where
    T: FnOnce(PathBuf) -> Fut,
    Fut: Future<Output = Result<PathBuf, OxenError>>,
{
    init_test_env();
    let repo_dir = create_empty_dir(TEST_RUN_DIR)?;

    // Run test to see if it panic'd
    let result = match test(repo_dir).await {
        Ok(repo_dir) => {
            // Remove repo dir
            std::fs::remove_dir_all(repo_dir)?;
            true
        }
        Err(err) => {
            eprintln!("Error running test. Err: {err}");
            false
        }
    };

    // Assert everything okay after we cleanup the repo dir
    assert!(result);

    Ok(())
}

pub fn run_empty_local_repo_test<T>(test: T) -> Result<(), OxenError>
where
    T: FnOnce(LocalRepository) -> Result<(), OxenError>,
{
    init_test_env();
    let repo_dir = create_repo_dir(TEST_RUN_DIR)?;
    let repo = command::init(&repo_dir)?;

    let result = match test(repo) {
        Ok(_) => true,
        Err(err) => {
            eprintln!("Error running test. Err: {err}");
            false
        }
    };

    // Remove repo dir
    std::fs::remove_dir_all(&repo_dir)?;

    // Assert everything okay after we cleanup the repo dir
    assert!(result);
    Ok(())
}

pub async fn run_empty_local_repo_test_async<T, Fut>(test: T) -> Result<(), OxenError>
where
    T: FnOnce(LocalRepository) -> Fut,
    Fut: Future<Output = Result<(), OxenError>>,
{
    init_test_env();
    let repo_dir = create_repo_dir(TEST_RUN_DIR)?;
    let repo = command::init(&repo_dir)?;

    let result = match test(repo).await {
        Ok(_) => true,
        Err(err) => {
            eprintln!("Error running test. Err: {err}");
            false
        }
    };

    // Remove repo dir
    std::fs::remove_dir_all(&repo_dir)?;

    // Assert everything okay after we cleanup the repo dir
    assert!(result);
    Ok(())
}

/// Test syncing between local and remote, where both exist, and both are empty
pub async fn run_empty_sync_repo_test<T, Fut>(test: T) -> Result<(), OxenError>
where
    T: FnOnce(&LocalRepository, RemoteRepository) -> Fut,
    Fut: Future<Output = Result<RemoteRepository, OxenError>>,
{
    init_test_env();
    let repo_dir = create_repo_dir(TEST_RUN_DIR)?;

    let local_repo = command::init(&repo_dir)?;

    let namespace = constants::DEFAULT_NAMESPACE;
    let name = local_repo.dirname();
    let remote_repo =
        api::remote::repositories::create(&local_repo, namespace, &name, test_host()).await?;

    // Run test to see if it panic'd
    let result = match test(&local_repo, remote_repo).await {
        Ok(remote_repo) => {
            // Cleanup remote repo
            api::remote::repositories::delete(&remote_repo).await?;
            true
        }
        Err(err) => {
            eprintln!("Error running test. Err: {err}");
            false
        }
    };

    // Cleanup local repo
    std::fs::remove_dir_all(&repo_dir)?;

    // Assert everything okay after we cleanup the repo dir
    assert!(result);
    Ok(())
}

/// Test where the local repo has training data in it
pub async fn run_training_data_sync_test_no_commits<T, Fut>(test: T) -> Result<(), OxenError>
where
    T: FnOnce(LocalRepository, RemoteRepository) -> Fut,
    Fut: Future<Output = Result<RemoteRepository, OxenError>>,
{
    init_test_env();
    let repo_dir = create_repo_dir(TEST_RUN_DIR)?;
    let local_repo = command::init(&repo_dir)?;

    // Write all the training data files
    populate_dir_with_training_data(&repo_dir)?;

    let namespace = constants::DEFAULT_NAMESPACE;
    let name = local_repo.dirname();
    let remote_repo =
        api::remote::repositories::create(&local_repo, namespace, &name, test_host()).await?;
    println!("Got remote repo: {remote_repo:?}");

    // Run test to see if it panic'd
    let result = match test(local_repo, remote_repo).await {
        Ok(_remote_repo) => true,
        Err(err) => {
            eprintln!("Error running test. Err: {err}");
            false
        }
    };

    // Assert everything okay after we cleanup the repo dir
    assert!(result);
    Ok(())
}

/// Test where we synced training data to the remote
pub async fn run_training_data_fully_sync_remote<T, Fut>(test: T) -> Result<(), OxenError>
where
    T: FnOnce(LocalRepository, RemoteRepository) -> Fut,
    Fut: Future<Output = Result<RemoteRepository, OxenError>>,
{
    init_test_env();
    let repo_dir = create_repo_dir(TEST_RUN_DIR)?;
    let mut local_repo = command::init(&repo_dir)?;

    // Write all the training data files
    populate_dir_with_training_data(&repo_dir)?;
    // Make a few commits before we sync
    command::add(&local_repo, local_repo.path.join("train"))?;
    command::commit(&local_repo, "Adding train/")?;

    command::add(&local_repo, local_repo.path.join("test"))?;
    command::commit(&local_repo, "Adding test/")?;

    command::add(&local_repo, local_repo.path.join("annotations"))?;
    command::commit(&local_repo, "Adding annotations/")?;

    // Remove the test dir to make a more complex history
    let rm_opts = RmOpts {
        path: PathBuf::from("test"),
        recursive: true,
        staged: false,
    };
    command::rm(&local_repo, &rm_opts)?;
    command::commit(&local_repo, "Removing test/")?;

    // Add all the files
    command::add(&local_repo, &local_repo.path)?;
    // Commit all the data locally
    command::commit(&local_repo, "Adding rest of data")?;

    // Create remote
    let namespace = constants::DEFAULT_NAMESPACE;
    let name = local_repo.dirname();
    let remote_repo =
        api::remote::repositories::create(&local_repo, namespace, &name, test_host()).await?;

    // Add remote
    let remote_url = repo_remote_url_from(&local_repo.dirname());
    command::add_remote(&mut local_repo, constants::DEFAULT_REMOTE_NAME, &remote_url)?;
    // Push data
    command::push(&local_repo).await?;

    // Run test to see if it panic'd
    let result = match test(local_repo, remote_repo).await {
        Ok(_remote_repo) => true,
        Err(err) => {
            eprintln!("Error running test. Err: {err}");
            false
        }
    };

    // Assert everything okay after we cleanup the repo dir
    assert!(result);
    Ok(())
}

/// Test interacting with a remote repo that was created via API, not local repo
pub async fn run_no_commit_remote_repo_test<T, Fut>(test: T) -> Result<(), OxenError>
where
    T: FnOnce(RemoteRepository) -> Fut,
    Fut: Future<Output = Result<RemoteRepository, OxenError>>,
{
    init_test_env();
    let name = format!("repo_{}", uuid::Uuid::new_v4());
    let namespace = constants::DEFAULT_NAMESPACE;
    let repo = api::remote::repositories::create_no_root(namespace, &name, test_host()).await?;

    // Run test to see if it panic'd
    let result = match test(repo).await {
        Ok(repo) => {
            // Cleanup remote repo
            api::remote::repositories::delete(&repo).await?;
            true
        }
        Err(err) => {
            eprintln!("Error running test. Err: {err}");
            false
        }
    };

    // Assert everything okay after we cleanup the repo dir
    assert!(result);
    Ok(())
}

/// Test interacting with a remote repo that has nothing synced
pub async fn run_empty_remote_repo_test<T, Fut>(test: T) -> Result<(), OxenError>
where
    T: FnOnce(LocalRepository, RemoteRepository) -> Fut,
    Fut: Future<Output = Result<RemoteRepository, OxenError>>,
{
    init_test_env();
    let empty_dir = create_empty_dir(TEST_RUN_DIR)?;
    let name = format!("repo_{}", uuid::Uuid::new_v4());
    let path = empty_dir.join(name);
    let local_repo = command::init(&path)?;
    let namespace = constants::DEFAULT_NAMESPACE;
    let name = local_repo.dirname();
    let remote_repo =
        api::remote::repositories::create(&local_repo, namespace, &name, test_host()).await?;
<<<<<<< HEAD
    println!("REMOTE REPO: {remote_repo:?}");

    // Run test to see if it panic'd
    let result = match test(local_repo, remote_repo).await {
        Ok(repo) => {
            // Cleanup remote repo
            api::remote::repositories::delete(&repo).await?;
            true
        }
        Err(err) => {
            eprintln!("Error running test. Err: {err}");
            false
        }
    };

    // Cleanup Local
    std::fs::remove_dir_all(path)?;

    // Assert everything okay after we cleanup the repo dir
    assert!(result);
    Ok(())
}

/// Test interacting with a remote repo that has has the initial commit pushed
pub async fn run_remote_repo_test_all_data_pushed<T, Fut>(test: T) -> Result<(), OxenError>
where
    T: FnOnce(RemoteRepository) -> Fut,
    Fut: Future<Output = Result<RemoteRepository, OxenError>>,
{
    init_test_env();
    let empty_dir = create_empty_dir(TEST_RUN_DIR)?;
    let name = format!("repo_{}", uuid::Uuid::new_v4());
    let path = empty_dir.join(name);
    let mut local_repo = command::init(&path)?;

    // Write all the files
    populate_dir_with_training_data(&local_repo.path)?;
    add_all_data_to_repo(&local_repo)?;
    command::commit(&local_repo, "Adding all data")?;

    // Set the proper remote
    let remote = repo_remote_url_from(&local_repo.dirname());
    command::add_remote(&mut local_repo, constants::DEFAULT_REMOTE_NAME, &remote)?;

    // Create remote repo
    let repo = create_remote_repo(&local_repo).await?;

    command::push(&local_repo).await?;
=======
>>>>>>> b8f923d5

    // Run test to see if it panic'd
    let result = match test(repo).await {
        Ok(repo) => {
            // Cleanup remote repo
            api::remote::repositories::delete(&repo).await?;
            true
        }
        Err(err) => {
            eprintln!("Error running test. Err: {err}");
            false
        }
    };

    // Cleanup Local
    std::fs::remove_dir_all(path)?;

    // Assert everything okay after we cleanup the repo dir
    assert!(result);
    Ok(())
}

/// Run a test on a repo with a bunch of filees
pub async fn run_training_data_repo_test_no_commits_async<T, Fut>(test: T) -> Result<(), OxenError>
where
    T: FnOnce(LocalRepository) -> Fut,
    Fut: Future<Output = Result<(), OxenError>>,
{
    init_test_env();
    let repo_dir = create_repo_dir(TEST_RUN_DIR)?;
    let repo = command::init(&repo_dir)?;

    // Write all the files
    populate_dir_with_training_data(&repo_dir)?;

    // Run test to see if it panic'd
    let result = match test(repo).await {
        Ok(_) => true,
        Err(err) => {
            eprintln!("Error running test. Err: {err}");
            false
        }
    };

    // Remove repo dir
    std::fs::remove_dir_all(&repo_dir)?;

    // Assert everything okay after we cleanup the repo dir
    assert!(result);
    Ok(())
}

/// Run a test on a repo with a bunch of files
pub fn run_training_data_repo_test_no_commits<T>(test: T) -> Result<(), OxenError>
where
    T: FnOnce(LocalRepository) -> Result<(), OxenError> + std::panic::UnwindSafe,
{
    init_test_env();
    let repo_dir = create_repo_dir(TEST_RUN_DIR)?;
    let repo = command::init(&repo_dir)?;

    // Write all the files
    populate_dir_with_training_data(&repo_dir)?;

    // Run test to see if it panic'd
    let result = std::panic::catch_unwind(|| match test(repo) {
        Ok(_) => {}
        Err(err) => {
            panic!("Error running test. Err: {}", err);
        }
    });

    // Remove repo dir
    std::fs::remove_dir_all(&repo_dir)?;

    // Assert everything okay after we cleanup the repo dir
    assert!(result.is_ok());
    Ok(())
}

/// Run a test on a repo with a bunch of filees
pub async fn run_training_data_repo_test_fully_committed_async<T, Fut>(
    test: T,
) -> Result<(), OxenError>
where
    T: FnOnce(LocalRepository) -> Fut,
    Fut: Future<Output = Result<(), OxenError>>,
{
    init_test_env();
    let repo_dir = create_repo_dir(TEST_RUN_DIR)?;
    let repo = command::init(&repo_dir)?;

    // Write all the files
    populate_dir_with_training_data(&repo_dir)?;
<<<<<<< HEAD
    add_all_data_to_repo(&repo)?;
=======
    // Add all the files
    command::add(&repo, &repo.path)?;
>>>>>>> b8f923d5

    // Make it easy to find these schemas during testing
    command::schema_name(&repo, "b821946753334c083124fd563377d795", "bounding_box")?;
    command::schema_name(
        &repo,
        "34a3b58f5471d7ae9580ebcf2582be2f",
        "text_classification",
    )?;

    command::commit(&repo, "adding all data baby")?;

    // Run test to see if it panic'd
    let result = match test(repo).await {
        Ok(_) => true,
        Err(err) => {
            eprintln!("Error running test. Err: {err}");
            false
        }
    };

    // Remove repo dir
    std::fs::remove_dir_all(&repo_dir)?;

    // Assert everything okay after we cleanup the repo dir
    assert!(result);
    Ok(())
}

/// Run a test on a repo with a bunch of files
pub fn run_training_data_repo_test_fully_committed<T>(test: T) -> Result<(), OxenError>
where
    T: FnOnce(LocalRepository) -> Result<(), OxenError> + std::panic::UnwindSafe,
{
    init_test_env();
    let repo_dir = create_repo_dir(TEST_RUN_DIR)?;
    let repo = command::init(&repo_dir)?;

    // Write all the files
    populate_dir_with_training_data(&repo_dir)?;
<<<<<<< HEAD
    add_all_data_to_repo(&repo)?;
=======
    // Add all the files
    command::add(&repo, &repo.path)?;

    // Make it easy to find these schemas during testing
    command::schema_name(&repo, "b821946753334c083124fd563377d795", "bounding_box")?;
    command::schema_name(
        &repo,
        "34a3b58f5471d7ae9580ebcf2582be2f",
        "text_classification",
    )?;
>>>>>>> b8f923d5

    command::commit(&repo, "adding all data baby")?;

    // Run test to see if it panic'd
    let result = std::panic::catch_unwind(|| match test(repo) {
        Ok(_) => {}
        Err(err) => {
            panic!("Error running test. Err: {}", err);
        }
    });

    // Remove repo dir
    std::fs::remove_dir_all(&repo_dir)?;

    // Assert everything okay after we cleanup the repo dir
    assert!(result.is_ok());
    Ok(())
}

fn add_all_data_to_repo(repo: &LocalRepository) -> Result<(), OxenError> {
    command::add(repo, repo.path.join("train"))?;
    command::add(repo, repo.path.join("test"))?;
    command::add(repo, repo.path.join("annotations"))?;
    command::add(repo, repo.path.join("large_files"))?;
    command::add(repo, repo.path.join("nlp"))?;
    command::add(repo, repo.path.join("labels.txt"))?;
    command::add(repo, repo.path.join("README.md"))?;

    // Make it easy to find these schemas during testing
    command::schema_name(repo, "b821946753334c083124fd563377d795", "bounding_box")?;
    command::schema_name(
        repo,
        "34a3b58f5471d7ae9580ebcf2582be2f",
        "text_classification",
    )?;

    Ok(())
}

pub fn run_empty_stager_test<T>(test: T) -> Result<(), OxenError>
where
    T: FnOnce(Stager, LocalRepository) -> Result<(), OxenError> + std::panic::UnwindSafe,
{
    init_test_env();
    let repo_dir = create_repo_dir(TEST_RUN_DIR)?;
    log::debug!("BEFORE COMMAND::INIT");
    let repo = command::init(&repo_dir)?;
    log::debug!("AFTER COMMAND::INIT");
    let stager = Stager::new(&repo)?;
    log::debug!("AFTER CREATE STAGER");

    // Run test to see if it panic'd
    let result = std::panic::catch_unwind(|| match test(stager, repo) {
        Ok(_) => {}
        Err(err) => {
            panic!("Error running test. Err: {}", err);
        }
    });

    // Remove repo dir
    std::fs::remove_dir_all(&repo_dir)?;

    // Assert everything okay after we cleanup the repo dir
    assert!(result.is_ok());
    Ok(())
}

pub fn run_referencer_test<T>(test: T) -> Result<(), OxenError>
where
    T: FnOnce(RefWriter) -> Result<(), OxenError> + std::panic::UnwindSafe,
{
    init_test_env();
    let repo_dir = create_repo_dir(TEST_RUN_DIR)?;
    let repo = command::init(&repo_dir)?;
    let referencer = RefWriter::new(&repo)?;

    // Run test to see if it panic'd
    let result = std::panic::catch_unwind(|| match test(referencer) {
        Ok(_) => {}
        Err(err) => {
            panic!("Error running test. Err: {}", err);
        }
    });

    // Remove repo dir
    std::fs::remove_dir_all(&repo_dir)?;

    // Assert everything okay after we cleanup the repo dir
    assert!(result.is_ok());
    Ok(())
}

pub fn user_cfg_file() -> &'static Path {
    Path::new("data/test/config/user_config.toml")
}

pub fn repo_cfg_file() -> &'static Path {
    Path::new("data/test/config/repo_config.toml")
}

pub fn test_jpeg_file() -> &'static Path {
    Path::new("data/test/images/dwight_vince.jpeg")
}

pub fn test_jpeg_file_with_name(name: &str) -> PathBuf {
    PathBuf::from(&format!("data/test/images/{name}"))
}

pub fn test_200k_csv() -> &'static Path {
    Path::new("data/test/text/celeb_a_200k.csv")
}

pub fn populate_dir_with_training_data(repo_dir: &Path) -> Result<(), OxenError> {
    // Directory Structure
    // Features:
    //   - has multiple content types (jpg, txt, md)
    //   - has a few large data files that we have to chunk and transfer
    //   - has multiple directory levels (annotations/train/one_shot.txt)
    //   - has files at top level (README.md)
    //   - has files without extensions (LICENSE)
    //   - has files/dirs at different levels with same names (annotations.txt)
    //
    // nlp/
    //   classification/
    //     annotations/
    //       train.tsv
    //       test.tsv
    //
    // train/
    //   dog_1.jpg
    //   dog_2.jpg
    //   dog_3.jpg
    //   cat_1.jpg
    //   cat_2.jpg
    // test/
    //   1.jpg
    //   2.jpg
    // annotations/
    //   README.md
    //   train/
    //     bounding_box.csv
    //     one_shot.csv
    //     two_shot.csv
    //     annotations.txt
    //   test/
    //     annotations.txt
    // labels.txt
    // LICENSE
    // README.md

    // README.md
    write_txt_file_to_path(
        repo_dir.join("README.md"),
        r#"
        # Welcome to the party

        If you are seeing this, you are deep in the test framework, love to see it, keep testing.

        Yes I am biased, dog is label 0, cat is label 1, not alphabetical. Interpret that as you will.

        🐂 💨
    "#,
    )?;

    write_txt_file_to_path(
        repo_dir.join("labels.txt"),
        r#"
        dog
        cat
    "#,
    )?;

    // large_files
    let large_dir = repo_dir.join("large_files");
    std::fs::create_dir_all(&large_dir)?;
    let large_file_1 = large_dir.join("test.csv");
    let from_file = test_200k_csv();
    std::fs::copy(from_file, large_file_1)?;

    // train/
    let train_dir = repo_dir.join("train");
    std::fs::create_dir_all(&train_dir)?;
    std::fs::copy(
        Path::new("data/test/images/dog_1.jpg"),
        train_dir.join("dog_1.jpg"),
    )?;
    std::fs::copy(
        Path::new("data/test/images/dog_2.jpg"),
        train_dir.join("dog_2.jpg"),
    )?;
    std::fs::copy(
        Path::new("data/test/images/dog_3.jpg"),
        train_dir.join("dog_3.jpg"),
    )?;
    std::fs::copy(
        Path::new("data/test/images/cat_1.jpg"),
        train_dir.join("cat_1.jpg"),
    )?;
    std::fs::copy(
        Path::new("data/test/images/cat_2.jpg"),
        train_dir.join("cat_2.jpg"),
    )?;

    // test/
    let test_dir = repo_dir.join("test");
    std::fs::create_dir_all(&test_dir)?;
    std::fs::copy(
        Path::new("data/test/images/dog_4.jpg"),
        test_dir.join("1.jpg"),
    )?;
    std::fs::copy(
        Path::new("data/test/images/cat_3.jpg"),
        test_dir.join("2.jpg"),
    )?;

    // annotations/README.md
    let annotations_dir = repo_dir.join("annotations");
    std::fs::create_dir_all(&annotations_dir)?;
    let annotations_readme_file = annotations_dir.join("README.md");
    write_txt_file_to_path(
        annotations_readme_file,
        r#"
        # Annotations
        Some info about our annotations structure....
        "#,
    )?;

    // annotations/train/
    let train_annotations_dir = repo_dir.join("annotations").join("train");
    std::fs::create_dir_all(&train_annotations_dir)?;
    write_txt_file_to_path(
        train_annotations_dir.join("annotations.txt"),
        r#"
train/dog_1.jpg 0
train/dog_2.jpg 0
train/dog_3.jpg 0
train/cat_1.jpg 1
train/cat_2.jpg 1
    "#,
    )?;

    write_txt_file_to_path(
        train_annotations_dir.join("bounding_box.csv"),
        r#"file,label,min_x,min_y,width,height
train/dog_1.jpg,dog,101.5,32.0,385,330
train/dog_1.jpg,dog,102.5,31.0,386,330
train/dog_2.jpg,dog,7.0,29.5,246,247
train/dog_3.jpg,dog,19.0,63.5,376,421
train/cat_1.jpg,cat,57.0,35.5,304,427
train/cat_2.jpg,cat,30.5,44.0,333,396
"#,
    )?;

    write_txt_file_to_path(
        train_annotations_dir.join("one_shot.csv"),
        r#"file,label,min_x,min_y,width,height
train/dog_1.jpg,dog,101.5,32.0,385,330
"#,
    )?;

    write_txt_file_to_path(
        train_annotations_dir.join("two_shot.csv"),
        r#"file,label,min_x,min_y,width,height
train/dog_3.jpg,dog,19.0,63.5,376,421
train/cat_1.jpg,cat,57.0,35.5,304,427
"#,
    )?;

    // annotations/test/
    let test_annotations_dir = repo_dir.join("annotations").join("test");
    std::fs::create_dir_all(&test_annotations_dir)?;
    write_txt_file_to_path(
        test_annotations_dir.join("annotations.csv"),
        r#"file,label,min_x,min_y,width,height
test/dog_3.jpg,dog,19.0,63.5,376,421
test/cat_1.jpg,cat,57.0,35.5,304,427
test/unknown.jpg,unknown,0.0,0.0,0,0
"#,
    )?;

    // nlp/classification/annotations/
    // Make sure to add a few duplicate examples for testing
    let nlp_annotations_dir = repo_dir.join("nlp/classification/annotations");
    std::fs::create_dir_all(&nlp_annotations_dir)?;
    write_txt_file_to_path(
        nlp_annotations_dir.join("train.tsv"),
        r#"text	label
My tummy hurts	negative
I have a headache	negative
My tummy hurts	negative
I have a headache	negative
loving the sunshine	positive
And another unique one	positive
My tummy hurts	negative
loving the sunshine	positive
I am a lonely example	negative
I am adding more examples	positive
One more time	positive
"#,
    )?;

    write_txt_file_to_path(
        nlp_annotations_dir.join("test.tsv"),
        r#"text	label
My tummy hurts	negative
My tummy hurts	negative
My tummy hurts	negative
I have a headache	negative
I have a headache	negative
loving the sunshine	positive
loving the sunshine	positive
I am a lonely example	negative
I am a great testing example	positive
    "#,
    )?;

    Ok(())
}

pub fn add_file_to_dir(dir: &Path, contents: &str, extension: &str) -> Result<PathBuf, OxenError> {
    // Generate random name, because tests run in parallel, then return that name
    let file_path = PathBuf::from(format!("{}.{extension}", uuid::Uuid::new_v4()));
    let full_path = dir.join(file_path);
    // println!("add_txt_file_to_dir: {:?} to {:?}", file_path, full_path);

    let mut file = File::create(&full_path)?;
    file.write_all(contents.as_bytes())?;

    Ok(full_path)
}

pub fn add_txt_file_to_dir(dir: &Path, contents: &str) -> Result<PathBuf, OxenError> {
    add_file_to_dir(dir, contents, "txt")
}

pub fn add_csv_file_to_dir(dir: &Path, contents: &str) -> Result<PathBuf, OxenError> {
    add_file_to_dir(dir, contents, "csv")
}

pub fn write_txt_file_to_path<P: AsRef<Path>>(
    path: P,
    contents: &str,
) -> Result<PathBuf, OxenError> {
    let path = path.as_ref();
    let mut file = File::create(path)?;
    file.write_all(contents.as_bytes())?;
    Ok(path.to_path_buf())
}

pub fn append_line_txt_file<P: AsRef<Path>>(path: P, line: &str) -> Result<PathBuf, OxenError> {
    let path = path.as_ref();

    let mut file = OpenOptions::new().write(true).append(true).open(path)?;

    if let Err(e) = writeln!(file, "{line}") {
        return Err(OxenError::basic_str(format!("Couldn't write to file: {e}")));
    }

    Ok(path.to_path_buf())
}

pub fn modify_txt_file<P: AsRef<Path>>(path: P, contents: &str) -> Result<PathBuf, OxenError> {
    let path = path.as_ref();

    // Overwrite
    if path.exists() {
        std::fs::remove_file(path)?;
    }

    let path = write_txt_file_to_path(path, contents)?;
    Ok(path)
}

pub fn add_random_bbox_to_file<P: AsRef<Path>>(path: P) -> Result<PathBuf, OxenError> {
    let mut rng = rand::thread_rng();
    let file_name = format!("train/random_img_{}.jpg", rng.gen_range(0..10));
    let x: f64 = rng.gen_range(0.0..1000.0);
    let y: f64 = rng.gen_range(0.0..1000.0);
    let w: i64 = rng.gen_range(0..1000);
    let h: i64 = rng.gen_range(0..1000);
    let line = format!("{file_name},{x:2},{y:2},{w},{h}");
    append_line_txt_file(path, &line)
}

pub fn add_img_file_to_dir(dir: &Path, file_path: &Path) -> Result<PathBuf, OxenError> {
    if let Some(ext) = file_path.extension() {
        // Generate random name with same extension, because tests run in parallel, then return that name
        let new_path = PathBuf::from(format!(
            "{}.{}",
            uuid::Uuid::new_v4(),
            ext.to_str().unwrap()
        ));
        let full_new_path = dir.join(new_path);

        // println!("COPY FILE FROM {:?} => {:?}", file_path, full_new_path);
        std::fs::copy(file_path, &full_new_path)?;
        Ok(full_new_path)
    } else {
        let err = format!("Unknown extension file: {file_path:?}");
        Err(OxenError::basic_str(err))
    }
}<|MERGE_RESOLUTION|>--- conflicted
+++ resolved
@@ -355,7 +355,7 @@
     let name = local_repo.dirname();
     let remote_repo =
         api::remote::repositories::create(&local_repo, namespace, &name, test_host()).await?;
-<<<<<<< HEAD
+
     println!("REMOTE REPO: {remote_repo:?}");
 
     // Run test to see if it panic'd
@@ -404,8 +404,6 @@
     let repo = create_remote_repo(&local_repo).await?;
 
     command::push(&local_repo).await?;
-=======
->>>>>>> b8f923d5
 
     // Run test to see if it panic'd
     let result = match test(repo).await {
@@ -500,12 +498,8 @@
 
     // Write all the files
     populate_dir_with_training_data(&repo_dir)?;
-<<<<<<< HEAD
-    add_all_data_to_repo(&repo)?;
-=======
     // Add all the files
     command::add(&repo, &repo.path)?;
->>>>>>> b8f923d5
 
     // Make it easy to find these schemas during testing
     command::schema_name(&repo, "b821946753334c083124fd563377d795", "bounding_box")?;
@@ -545,9 +539,7 @@
 
     // Write all the files
     populate_dir_with_training_data(&repo_dir)?;
-<<<<<<< HEAD
-    add_all_data_to_repo(&repo)?;
-=======
+
     // Add all the files
     command::add(&repo, &repo.path)?;
 
@@ -558,7 +550,6 @@
         "34a3b58f5471d7ae9580ebcf2582be2f",
         "text_classification",
     )?;
->>>>>>> b8f923d5
 
     command::commit(&repo, "adding all data baby")?;
 
