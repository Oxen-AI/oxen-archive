use std::path::Path;

use super::Migrate;

use crate::core::cache::cachers;
<<<<<<< HEAD
use crate::core::index::{CommitEntryReader, CommitReader, ObjectDBReader};
=======
use crate::core::v0_10_0::index::{CommitEntryReader, CommitReader, ObjectDBReader};
>>>>>>> 4c21262a2e9d28d1e55e4aeabc878c751c583ae1
use crate::error::OxenError;
use crate::model::LocalRepository;

use crate::api;
use crate::util::progress_bar::{oxen_progress_bar, ProgressBarType};

pub struct AddLatestCommitToFileMigration;
impl AddLatestCommitToFileMigration {}

impl Migrate for AddLatestCommitToFileMigration {
    fn name(&self) -> &'static str {
        "add_latest_commit_to_file"
    }
    fn up(&self, path: &Path, all: bool) -> Result<(), OxenError> {
        if all {
            add_latest_commit_to_file_for_all_repos_up(path)?;
        } else {
            let repo = LocalRepository::new(path)?;
            add_latest_commit_to_file_up(&repo)?;
        }
        Ok(())
    }

    fn down(&self, path: &Path, all: bool) -> Result<(), OxenError> {
        if all {
            add_latest_commit_to_file_for_all_repos_down(path)?;
        } else {
            println!("Running down migration");
            let repo = LocalRepository::new(path)?;
            add_latest_commit_to_file_down(&repo)?;
        }
        Ok(())
    }

    fn is_needed(&self, _repo: &LocalRepository) -> Result<bool, OxenError> {
        // Server-side migration, not necessary for autodetection on client
        Ok(false)
    }
}

pub fn add_latest_commit_to_file_for_all_repos_up(path: &Path) -> Result<(), OxenError> {
    println!("🐂 Collecting namespaces to migrate...");
    let namespaces = api::local::repositories::list_namespaces(path)?;
    let bar = oxen_progress_bar(namespaces.len() as u64, ProgressBarType::Counter);
    println!("🐂 Migrating {} namespaces", namespaces.len());
    for namespace in namespaces {
        let namespace_path = path.join(namespace);
        // Show the canonical namespace path
        log::debug!(
            "This is the namespace path we're walking: {:?}",
            namespace_path.canonicalize()?
        );
        let repos = api::local::repositories::list_repos_in_namespace(&namespace_path);
        for repo in repos {
            match add_latest_commit_to_file_up(&repo) {
                Ok(_) => {}
                Err(err) => {
                    log::error!(
                        "Could not migrate version files for repo {:?}\nErr: {}",
                        repo.path.canonicalize(),
                        err
                    )
                }
            }
        }
        bar.inc(1);
    }

    Ok(())
}

pub fn add_latest_commit_to_file_up(repo: &LocalRepository) -> Result<(), OxenError> {
    // Traverses commits from BASE to HEAD and write all schemas for all history leading up to HEAD.
    let mut lock_file = api::local::repositories::get_lock_file(repo)?;
    let _mutex = api::local::repositories::get_exclusive_lock(&mut lock_file)?;

    let reader = CommitReader::new(repo)?;
    let mut all_commits = reader.list_all()?;
    // Sort by timestamp from oldest to newest
    all_commits.sort_by(|a, b| a.timestamp.cmp(&b.timestamp));

    for current_commit in &all_commits {
        let entries = {
            // Need the readers to go out of scope
            let entry_reader = CommitEntryReader::new(repo, current_commit)?;
            entry_reader.list_entries()?
        };
        
        log::debug!("Updating {} entries", entries.len());
    }

    Ok(())
}

pub fn add_latest_commit_to_file_down(_repo: &LocalRepository) -> Result<(), OxenError> {
    println!("There are no operations to be run");
    Ok(())
}
pub fn add_latest_commit_to_file_for_all_repos_down(_path: &Path) -> Result<(), OxenError> {
    println!("There are no operations to be run");
    Ok(())
}<|MERGE_RESOLUTION|>--- conflicted
+++ resolved
@@ -3,11 +3,7 @@
 use super::Migrate;
 
 use crate::core::cache::cachers;
-<<<<<<< HEAD
-use crate::core::index::{CommitEntryReader, CommitReader, ObjectDBReader};
-=======
 use crate::core::v0_10_0::index::{CommitEntryReader, CommitReader, ObjectDBReader};
->>>>>>> 4c21262a2e9d28d1e55e4aeabc878c751c583ae1
 use crate::error::OxenError;
 use crate::model::LocalRepository;
 
@@ -95,7 +91,7 @@
             let entry_reader = CommitEntryReader::new(repo, current_commit)?;
             entry_reader.list_entries()?
         };
-        
+
         log::debug!("Updating {} entries", entries.len());
     }
 
