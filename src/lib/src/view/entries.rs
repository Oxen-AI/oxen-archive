--- conflicted
+++ resolved
@@ -111,13 +111,7 @@
             EMetadataEntry::MetadataEntry(entry) => {
                 entry.resource.clone().map(ParsedResourceView::from)
             }
-<<<<<<< HEAD
-            EMetadataEntry::WorkspaceMetadataEntry(entry) => {
-                entry.resource.clone()
-            }
-=======
             EMetadataEntry::WorkspaceMetadataEntry(entry) => entry.resource.clone(),
->>>>>>> a12e674f
         }
     }
 
