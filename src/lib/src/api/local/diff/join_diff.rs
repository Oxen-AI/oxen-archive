use std::collections::{HashMap, HashSet};

use crate::error::OxenError;
use crate::model::diff::tabular_diff::{
    TabularDiffDupes, TabularDiffMods, TabularDiffParameters, TabularDiffSchemas,
    TabularDiffSummary, TabularSchemaDiff,
};
use crate::model::diff::{AddRemoveModifyCounts, DiffResult, TabularDiff};
use crate::model::schema::Field;
use crate::model::Schema;
use crate::view::compare::{
    TabularCompareFieldBody, TabularCompareFields, TabularCompareTargetBody,
};

use polars::chunked_array::ops::SortMultipleOptions;
use polars::datatypes::{AnyValue, StringChunked};
use polars::lazy::dsl::coalesce;
use polars::lazy::dsl::{all, as_struct, col, GetOutput};
use polars::lazy::frame::IntoLazy;
use polars::prelude::ChunkCompare;
use polars::prelude::{DataFrame, DataFrameJoinOps};
use polars::series::IntoSeries;

use super::{tabular, SchemaDiff};

const TARGETS_HASH_COL: &str = "_targets_hash";
const KEYS_HASH_COL: &str = "_keys_hash";
const DIFF_STATUS_COL: &str = ".oxen.diff.status";

const DIFF_STATUS_ADDED: &str = "added";
const DIFF_STATUS_REMOVED: &str = "removed";
const DIFF_STATUS_MODIFIED: &str = "modified";
const DIFF_STATUS_UNCHANGED: &str = "unchanged";

pub fn diff(
    df_1: &DataFrame,
    df_2: &DataFrame,
    schema_diff: SchemaDiff,
    keys: &[impl AsRef<str>],
    targets: &[impl AsRef<str>],
    display: &[impl AsRef<str>],
) -> Result<DiffResult, OxenError> {
    if !targets.is_empty() && keys.is_empty() {
        let targets = targets.iter().map(|k| k.as_ref()).collect::<Vec<&str>>();
        return Err(OxenError::basic_str(
            format!("Must specify at least one key column if specifying target columns. Targets: {targets:?}"),
        ));
    }

    let keys: Vec<&str> = keys.iter().map(|k| k.as_ref()).collect();
    let targets: Vec<&str> = targets.iter().map(|k| k.as_ref()).collect();
    let display: Vec<&str> = display.iter().map(|k| k.as_ref()).collect();

    let output_columns = get_output_columns(
        &Schema::from_polars(&df_2.schema()),
        keys.clone(),
        targets.clone(),
        display.clone(),
        schema_diff.clone(),
    );

    let joined_df = join_hashed_dfs(
        df_1,
        df_2,
        keys.clone(),
        targets.clone(),
        schema_diff.clone(),
    )?;

    let joined_df = add_diff_status_column(joined_df, keys.clone(), targets.clone())?;

    let mut joined_df = joined_df.filter(
        &joined_df
            .column(DIFF_STATUS_COL)?
            .not_equal(DIFF_STATUS_UNCHANGED)?,
    )?;

    // Once we've joined and calculated group membership based on .left and .right nullity, coalesce keys
    for key in keys.clone() {
        joined_df = joined_df
            .lazy()
            .with_columns([coalesce(&[
                col(&format!("{}.right", key)),
                col(&format!("{}.left", key)),
            ])
            .alias(key)])
            .collect()?;
    }

    let modifications = calculate_compare_mods(&joined_df)?;

    // Sort by all keys with primitive dtypes
    let joined_df = sort_df_on_keys(joined_df, keys.clone())?;

    let _result_fields =
        prepare_response_fields(&schema_diff, keys.clone(), targets.clone(), display.clone());

    let schema_diff = build_compare_schema_diff(schema_diff, df_1, df_2)?;

    let dupes = TabularDiffDupes {
        left: tabular::n_duped_rows(df_1, &[KEYS_HASH_COL])?,
        right: tabular::n_duped_rows(df_2, &[KEYS_HASH_COL])?,
    };

    let schemas = TabularDiffSchemas {
        left: Schema::from_polars(&df_1.schema()),
        right: Schema::from_polars(&df_2.schema()),
        diff: Schema::from_polars(&joined_df.schema()),
    };

    let diff = TabularDiff {
        summary: TabularDiffSummary {
            modifications: TabularDiffMods {
                row_counts: modifications,
                col_changes: schema_diff,
            },
            schemas,
            dupes,
        },
        contents: joined_df.select(output_columns)?,
        parameters: TabularDiffParameters {
            keys: keys.iter().map(|s| s.to_string()).collect(),
            targets: targets.iter().map(|s| s.to_string()).collect(),
            display: display.iter().map(|s| s.to_string()).collect(),
        },
    };
    Ok(DiffResult::Tabular(diff))
}

fn sort_df_on_keys(df: DataFrame, keys: Vec<&str>) -> Result<DataFrame, OxenError> {
    let mut sort_cols = vec![];
    for key in keys.iter() {
        if let Ok(col) = df.column(key) {
            if col.dtype().is_primitive() {
                sort_cols.push(*key);
            }
        }
    }

    if !sort_cols.is_empty() {
<<<<<<< HEAD
        return Ok(df.sort(&sort_cols, SortMultipleOptions::new())?);
=======
        return Ok(df.sort(
            sort_cols,
            SortMultipleOptions::new().with_order_descending(false),
        )?);
>>>>>>> 2ec8f478
    }
    Ok(df)
}

fn build_compare_schema_diff(
    schema_diff: SchemaDiff,
    df_1: &DataFrame,
    df_2: &DataFrame,
) -> Result<TabularSchemaDiff, OxenError> {
    let added_cols = schema_diff
        .added_cols
        .iter()
        .map(|col| {
            let dtype = df_2.column(col)?;
            Ok(Field {
                name: col.clone(),
                dtype: dtype.dtype().to_string(),
                metadata: None,
            })
        })
        .collect::<Result<Vec<Field>, OxenError>>()?;

    let removed_cols = schema_diff
        .removed_cols
        .iter()
        .map(|col| {
            let dtype = df_1.column(col)?;
            Ok(Field {
                name: col.clone(),
                dtype: dtype.dtype().to_string(),
                metadata: None,
            })
        })
        .collect::<Result<Vec<Field>, OxenError>>()?;

    Ok(TabularSchemaDiff {
        added: added_cols,
        removed: removed_cols,
    })
}

fn get_output_columns(
    df2_schema: &Schema, // For consistent column ordering
    keys: Vec<&str>,
    targets: Vec<&str>,
    display: Vec<&str>,
    schema_diff: SchemaDiff,
) -> Vec<String> {
    // Keys in df2 order. Targets in df2 order, then any additional. Then display in df2, then any additional.
    let df2_cols_set: HashSet<&str> = df2_schema.fields.iter().map(|f| f.name.as_str()).collect();

    // Get the column index of each column in df2schema
    let mut col_indices: HashMap<&str, usize> = HashMap::new();
    for (i, col) in df2_schema.fields.iter().enumerate() {
        col_indices.insert(col.name.as_str(), i);
    }

    let mut out_columns = vec![];

    let ordered_keys = order_columns_by_schema(keys, &df2_cols_set, &col_indices);
    let ordered_targets = order_columns_by_schema(targets, &df2_cols_set, &col_indices);
    let ordered_display = order_columns_by_schema(display, &df2_cols_set, &col_indices);

    for key in ordered_keys.iter() {
        out_columns.push(key.to_string());
    }

    for target in ordered_targets.iter() {
        if schema_diff.added_cols.contains(&target.to_string()) {
            out_columns.push(format!("{}.right", target));
        } else if schema_diff.removed_cols.contains(&target.to_string()) {
            out_columns.push(format!("{}.left", target));
        } else {
            out_columns.push(format!("{}.left", target));
            out_columns.push(format!("{}.right", target))
        };
    }

    for col in ordered_display.iter() {
        if col.ends_with(".left") {
            let stripped = col.trim_end_matches(".left");
            if schema_diff.removed_cols.contains(&stripped.to_string())
                || schema_diff.unchanged_cols.contains(&stripped.to_string())
            {
                out_columns.push(col.to_string());
            }
        }
        if col.ends_with(".right") {
            let stripped = col.trim_end_matches(".right");
            if schema_diff.added_cols.contains(&stripped.to_string())
                || schema_diff.unchanged_cols.contains(&stripped.to_string())
            {
                out_columns.push(col.to_string());
            }
        }
    }

    out_columns.push(DIFF_STATUS_COL.to_string());
    out_columns
}

fn order_columns_by_schema<'a>(
    columns: Vec<&'a str>,
    df2_cols_set: &HashSet<&'a str>,
    col_indices: &HashMap<&'a str, usize>,
) -> Vec<&'a str> {
    let mut ordered_columns: Vec<&'a str> = columns
        .iter()
        .filter(|col| df2_cols_set.contains(*col))
        .cloned()
        .collect();

    ordered_columns.sort_by_key(|col| *col_indices.get(col).unwrap_or(&usize::MAX));

    ordered_columns
}

fn join_hashed_dfs(
    left_df: &DataFrame,
    right_df: &DataFrame,
    keys: Vec<&str>,
    targets: Vec<&str>,
    schema_diff: SchemaDiff,
) -> Result<DataFrame, OxenError> {
    let mut joined_df = left_df.outer_join(right_df, [KEYS_HASH_COL], [KEYS_HASH_COL])?;

    let mut cols_to_rename = targets.clone();
    for key in keys.iter() {
        cols_to_rename.push(key);
    }
    // TODONOW: maybe set logic?
    for col in schema_diff.unchanged_cols.iter() {
        if !cols_to_rename.contains(&col.as_str()) {
            cols_to_rename.push(col);
        }
    }

    if !targets.is_empty() {
        cols_to_rename.push(TARGETS_HASH_COL);
    }

    for col in schema_diff.added_cols.iter() {
        if joined_df.schema().contains(col) {
            joined_df.rename(col, &format!("{}.right", col))?;
        }
    }

    for col in schema_diff.removed_cols.iter() {
        if joined_df.schema().contains(col) {
            joined_df.rename(col, &format!("{}.left", col))?;
        }
    }

    for target in cols_to_rename.iter() {
        log::debug!("trying to rename col: {}", target);
        let left_before = target.to_string();
        let left_after = format!("{}.left", target);
        let right_before = format!("{}_right", target);
        let right_after = format!("{}.right", target);
        // Rename conditionally for asymetric targets
        if joined_df.schema().contains(&left_before) {
            joined_df.rename(&left_before, &left_after)?;
        }
        if joined_df.schema().contains(&right_before) {
            joined_df.rename(&right_before, &right_after)?;
        }
    }

    Ok(joined_df)
}

fn add_diff_status_column(
    joined_df: DataFrame,
    keys: Vec<&str>,
    targets: Vec<&str>,
) -> Result<DataFrame, OxenError> {
    // Columns required for determining group membership in the closure
    let col_names = [
        format!("{}.left", keys[0]),
        format!("{}.right", keys[0]),
        format!("{}.left", TARGETS_HASH_COL),
        format!("{}.right", TARGETS_HASH_COL),
    ];

    let mut field_names = vec![];
    for col_name in &col_names {
        if joined_df
            .schema()
            .iter_fields()
            .any(|field| field.name() == col_name)
        {
            field_names.push(col(col_name));
        }
    }

    // For pulling into the closure
    let has_targets = !targets.is_empty();
    let joined_df = joined_df
        .lazy()
        .select([
            all(),
            as_struct(field_names)
                .apply(
                    move |s| {
                        let ca = s.struct_()?;
                        let out: StringChunked = ca
                            .into_iter()
                            .map(|row| {
                                let key_left = row.first();
                                let key_right = row.get(1);
                                let target_hash_left = row.get(2);
                                let target_hash_right = row.get(3);

                                test_function(
                                    key_left,
                                    key_right,
                                    target_hash_left,
                                    target_hash_right,
                                    has_targets,
                                )
                            })
                            .collect();

                        Ok(Some(out.into_series()))
                    },
                    GetOutput::from_type(polars::prelude::DataType::String),
                )
                .alias(DIFF_STATUS_COL),
        ])
        .collect()?;

    Ok(joined_df)
}

fn calculate_compare_mods(joined_df: &DataFrame) -> Result<AddRemoveModifyCounts, OxenError> {
    // TODO: for reasons which are unclear to me it is ridiculously unclear how
    // to use the polars DSL to get the added, removed, and modified rows as a scalary without
    // filtering down into sub-dataframes or cloning them. This is a workaround for now.

    let mut added_rows = 0;
    let mut removed_rows = 0;
    let mut modified_rows = 0;

    for row in joined_df.column(DIFF_STATUS_COL)?.str()?.into_iter() {
        match row {
            Some("added") => added_rows += 1,
            Some("removed") => removed_rows += 1,
            Some("modified") => modified_rows += 1,
            _ => (),
        }
    }
    Ok(AddRemoveModifyCounts {
        added: added_rows,
        removed: removed_rows,
        modified: modified_rows,
    })
}

fn test_function(
    key_left: Option<&AnyValue>,
    key_right: Option<&AnyValue>,
    target_hash_left: Option<&AnyValue>,
    target_hash_right: Option<&AnyValue>,
    has_targets: bool,
) -> String {
    // TODONOW better error handling
    if let Some(AnyValue::Null) = key_left {
        return DIFF_STATUS_ADDED.to_string();
    }

    if let Some(AnyValue::Null) = key_right {
        return DIFF_STATUS_REMOVED.to_string();
    }

    if !has_targets {
        return DIFF_STATUS_UNCHANGED.to_string();
    }
    if let Some(target_hash_left) = target_hash_left {
        if let Some(target_hash_right) = target_hash_right {
            if target_hash_left != target_hash_right {
                return DIFF_STATUS_MODIFIED.to_string();
            }
        }
    }
    DIFF_STATUS_UNCHANGED.to_string()
}

fn prepare_response_fields(
    schema_diff: &SchemaDiff,
    keys: Vec<&str>,
    targets: Vec<&str>,
    display: Vec<&str>,
) -> TabularCompareFields {
    let res_keys = keys
        .iter()
        .map(|key| TabularCompareFieldBody {
            left: key.to_string(),
            right: key.to_string(),
            alias_as: None,
            compare_method: None,
        })
        .collect::<Vec<TabularCompareFieldBody>>();

    let mut res_targets: Vec<TabularCompareTargetBody> = vec![];

    for target in targets.iter() {
        if schema_diff.added_cols.contains(&target.to_string()) {
            res_targets.push(TabularCompareTargetBody {
                left: None,
                right: Some(target.to_string()),
                compare_method: None,
            });
        } else if schema_diff.removed_cols.contains(&target.to_string()) {
            res_targets.push(TabularCompareTargetBody {
                left: Some(target.to_string()),
                right: None,
                compare_method: None,
            });
        } else {
            res_targets.push(TabularCompareTargetBody {
                left: Some(target.to_string()),
                right: Some(target.to_string()),
                compare_method: None,
            });
        }
    }

    let mut res_display: Vec<TabularCompareTargetBody> = vec![];
    for disp in display.iter() {
        if schema_diff.added_cols.contains(&disp.to_string()) {
            res_display.push(TabularCompareTargetBody {
                left: None,
                right: Some(disp.to_string()),
                compare_method: None,
            });
        } else if schema_diff.removed_cols.contains(&disp.to_string()) {
            res_display.push(TabularCompareTargetBody {
                left: Some(disp.to_string()),
                right: None,
                compare_method: None,
            });
        } else {
            res_display.push(TabularCompareTargetBody {
                left: Some(disp.to_string()),
                right: Some(disp.to_string()),
                compare_method: None,
            });
        }
    }

    TabularCompareFields {
        keys: res_keys,
        targets: res_targets,
        display: res_display,
    }
}<|MERGE_RESOLUTION|>--- conflicted
+++ resolved
@@ -138,14 +138,10 @@
     }
 
     if !sort_cols.is_empty() {
-<<<<<<< HEAD
-        return Ok(df.sort(&sort_cols, SortMultipleOptions::new())?);
-=======
         return Ok(df.sort(
             sort_cols,
             SortMultipleOptions::new().with_order_descending(false),
         )?);
->>>>>>> 2ec8f478
     }
     Ok(df)
 }
