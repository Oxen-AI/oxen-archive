--- conflicted
+++ resolved
@@ -113,34 +113,24 @@
     };
     let branch = repositories::branches::current_branch(repo)?;
     let maybe_branch_name = branch.map(|b| b.name);
-<<<<<<< HEAD
     let commit = if let Some(parent_ids) = parent_ids {
         commit_dir_entries_with_parents(
             repo,
             parent_ids,
             dir_entries,
             &new_commit,
-            &staged_db_path,
+            staged_db,
             &commit_progress_bar,
         )?
     } else {
-        commit_dir_entries(
+        commit_dir_entries_new(
             repo,
             dir_entries,
             &new_commit,
-            &staged_db_path,
+            staged_db,
             &commit_progress_bar,
         )?
     };
-=======
-    let commit = commit_dir_entries_new(
-        repo,
-        dir_entries,
-        &new_commit,
-        staged_db,
-        &commit_progress_bar,
-    )?;
->>>>>>> f44aedd6
 
     // Write HEAD file and update branch
     let head_path = util::fs::oxen_hidden_dir(&repo.path).join(HEAD_FILE);
@@ -167,13 +157,12 @@
     Ok(commit)
 }
 
-<<<<<<< HEAD
 pub fn commit_dir_entries_with_parents(
     repo: &LocalRepository,
     parent_commits: Vec<String>,
     dir_entries: HashMap<PathBuf, Vec<StagedMerkleTreeNode>>,
     new_commit: &NewCommitBody,
-    staged_db_path: impl AsRef<Path>,
+    staged_db: DBWithThreadMode<SingleThreaded>,
     commit_progress_bar: &ProgressBar,
 ) -> Result<Commit, OxenError> {
     let message = &new_commit.message;
@@ -187,24 +176,6 @@
     } else {
         None
     };
-=======
-pub fn commit_dir_entries_new(
-    repo: &LocalRepository,
-    dir_entries: HashMap<PathBuf, Vec<StagedMerkleTreeNode>>,
-    new_commit: &NewCommitBody,
-    staged_db: DBWithThreadMode<SingleThreaded>,
-    commit_progress_bar: &ProgressBar,
-) -> Result<Commit, OxenError> {
-    let message = &new_commit.message;
-    // if the HEAD commit exists, we have parents
-    // otherwise this is the first commit
-    let maybe_head_commit = repositories::commits::head_commit_maybe(repo)?;
-
-    let mut parent_ids = vec![];
-    if let Some(parent) = &maybe_head_commit {
-        parent_ids.push(parent.hash()?);
-    }
->>>>>>> f44aedd6
 
     let directories = dir_entries
         .keys()
@@ -217,20 +188,12 @@
     }
 
     // Sort children and split into VNodes
-<<<<<<< HEAD
-    let vnode_entries = split_into_vnodes(repo, &dir_entries, &existing_nodes)?;
-=======
     let vnode_entries = split_into_vnodes(repo, &dir_entries, &existing_nodes, new_commit)?;
->>>>>>> f44aedd6
 
     // Compute the commit hash
     let timestamp = OffsetDateTime::now_utc();
     let new_commit = NewCommit {
-<<<<<<< HEAD
         parent_ids: parent_commits,
-=======
-        parent_ids: parent_ids.iter().map(|id| id.to_string()).collect(),
->>>>>>> f44aedd6
         message: message.to_string(),
         author: new_commit.author.clone(),
         email: new_commit.email.clone(),
@@ -238,7 +201,6 @@
     };
     let commit_id = compute_commit_id(&new_commit)?;
 
-<<<<<<< HEAD
     let mut parent_hashes = Vec::new();
     for parent_id in &new_commit.parent_ids {
         if let Some(parent_commit) = repositories::commits::get_by_id(repo, parent_id)? {
@@ -250,11 +212,6 @@
     let node = CommitNode {
         hash: commit_id,
         parent_ids: parent_hashes,
-=======
-    let node = CommitNode {
-        hash: commit_id,
-        parent_ids,
->>>>>>> f44aedd6
         message: message.to_string(),
         author: new_commit.author.clone(),
         email: new_commit.email.clone(),
@@ -292,17 +249,103 @@
     )?;
     commit_progress_bar.finish_and_clear();
 
-<<<<<<< HEAD
     // Clear the staged db
-    util::fs::remove_dir_all(&staged_db_path)?;
-=======
     // Close the connection before removing the staged db
     let staged_db_path = staged_db.path().to_owned();
     drop(staged_db);
 
     // Clear the staged db
     util::fs::remove_dir_all(staged_db_path)?;
->>>>>>> f44aedd6
+    Ok(node.to_commit())
+}
+
+pub fn commit_dir_entries_new(
+    repo: &LocalRepository,
+    dir_entries: HashMap<PathBuf, Vec<StagedMerkleTreeNode>>,
+    new_commit: &NewCommitBody,
+    staged_db: DBWithThreadMode<SingleThreaded>,
+    commit_progress_bar: &ProgressBar,
+) -> Result<Commit, OxenError> {
+    let message = &new_commit.message;
+    // if the HEAD commit exists, we have parents
+    // otherwise this is the first commit
+    let maybe_head_commit = repositories::commits::head_commit_maybe(repo)?;
+
+    let mut parent_ids = vec![];
+    if let Some(parent) = &maybe_head_commit {
+        parent_ids.push(parent.hash()?);
+    }
+
+    let directories = dir_entries
+        .keys()
+        .map(|path| path.to_path_buf())
+        .collect::<Vec<_>>();
+
+    let mut existing_nodes: HashMap<PathBuf, MerkleTreeNode> = HashMap::new();
+    if let Some(commit) = &maybe_head_commit {
+        existing_nodes = CommitMerkleTree::load_nodes(repo, commit, &directories)?;
+    }
+
+    // Sort children and split into VNodes
+    let vnode_entries = split_into_vnodes(repo, &dir_entries, &existing_nodes, new_commit)?;
+
+    // Compute the commit hash
+    let timestamp = OffsetDateTime::now_utc();
+    let new_commit = NewCommit {
+        parent_ids: parent_ids.iter().map(|id| id.to_string()).collect(),
+        message: message.to_string(),
+        author: new_commit.author.clone(),
+        email: new_commit.email.clone(),
+        timestamp,
+    };
+    let commit_id = compute_commit_id(&new_commit)?;
+
+    let node = CommitNode {
+        hash: commit_id,
+        parent_ids,
+        message: message.to_string(),
+        author: new_commit.author.clone(),
+        email: new_commit.email.clone(),
+        timestamp,
+        ..Default::default()
+    };
+
+    let opts = db::key_val::opts::default();
+    let dir_hash_db_path = CommitMerkleTree::dir_hash_db_path_from_commit_id(repo, commit_id);
+    let dir_hash_db: DBWithThreadMode<SingleThreaded> =
+        DBWithThreadMode::open(&opts, dunce::simplified(&dir_hash_db_path))?;
+
+    // Copy over the dir hashes from the previous commit
+    let mut parent_id: Option<MerkleHash> = None;
+    if let Some(commit) = &maybe_head_commit {
+        parent_id = Some(commit.hash()?);
+        let dir_hashes = CommitMerkleTree::dir_hashes(repo, commit)?;
+        for (path, hash) in dir_hashes {
+            if let Some(path_str) = path.to_str() {
+                str_val_db::put(&dir_hash_db, path_str, &hash.to_string())?;
+            } else {
+                log::error!("Failed to convert path to string: {:?}", path);
+            }
+        }
+    }
+
+    let mut commit_db = MerkleNodeDB::open_read_write(repo, &node, parent_id)?;
+    write_commit_entries(
+        repo,
+        &maybe_head_commit,
+        commit_id,
+        &mut commit_db,
+        &dir_hash_db,
+        &vnode_entries,
+    )?;
+    commit_progress_bar.finish_and_clear();
+
+    // Close the connection before removing the staged db
+    let staged_db_path = staged_db.path().to_owned();
+    drop(staged_db);
+
+    // Clear the staged db
+    util::fs::remove_dir_all(staged_db_path)?;
 
     Ok(node.to_commit())
 }
