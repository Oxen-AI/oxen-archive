--- conflicted
+++ resolved
@@ -1,15 +1,11 @@
 use async_trait::async_trait;
-<<<<<<< HEAD
-use clap::{arg, Arg, ArgMatches, Command};
-=======
 use clap::{Arg, ArgMatches, Command};
->>>>>>> 6587163a
 use colored::Colorize;
 use minus::Pager;
 use std::fmt::Write;
 use time::format_description;
 
-use liboxen::command;
+use liboxen::api;
 use liboxen::error::OxenError;
 use liboxen::model::LocalRepository;
 use liboxen::opts::LogOpts;
@@ -32,22 +28,19 @@
     }
 
     fn args(&self) -> Command {
-<<<<<<< HEAD
         Command::new(NAME).about("See log of commits")
-        .arg(arg!([REVISION] "The commit or branch id you want to get history from. Defaults to main."))
+        .arg(
+            Arg::new("revision")
+                .long("revision")
+                .help("The commit or branch id you want to get history from. Defaults to main.")
+                .action(clap::ArgAction::Set),
+        )
         .arg(
             Arg::new("number")
                 .long("number")
                 .short('n')
                 .help("Number of commits to show")
                 .default_value("20")
-=======
-        Command::new(NAME).about("See log of commits").arg(
-            Arg::new("revision")
-                .long("revision")
-                .help("The commit or branch id you want to get history from. Defaults to main.")
->>>>>>> 6587163a
-                .action(clap::ArgAction::Set),
         )
     }
 
@@ -55,23 +48,18 @@
         // Look up from the current dir for .oxen directory
         let repo = LocalRepository::from_current_dir()?;
 
-<<<<<<< HEAD
-        let revision = args.get_one::<String>("REVISION").map(String::from);
         let num_commits = args
             .get_one::<String>("number")
             .expect("Must supply number")
             .parse::<usize>()
             .expect("number must be a valid integer.");
-=======
         let revision = args.get_one::<String>("revision").map(String::from);
->>>>>>> 6587163a
 
         let opts = LogOpts {
             revision,
             remote: false,
         };
 
-<<<<<<< HEAD
         self.log_commits(&repo, &opts, num_commits).await?;
 
         Ok(())
@@ -87,9 +75,6 @@
     ) -> Result<(), OxenError> {
         let commits = api::local::commits::list_with_opts(repo, opts).await?;
         let commits = commits.iter().take(num_commits);
-=======
-        let commits = command::log_commits(&repo, &opts).await?;
->>>>>>> 6587163a
 
         // Fri, 21 Oct 2022 16:08:39 -0700
         let format = format_description::parse(
