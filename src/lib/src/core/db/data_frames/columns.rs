--- conflicted
+++ resolved
@@ -8,18 +8,15 @@
 use crate::core::db::data_frames::workspace_df_db::{
     full_staged_table_schema, schema_without_oxen_cols,
 };
-<<<<<<< HEAD
 use crate::core::v0_10_0::index::workspaces::data_frames::column_changes_db;
-=======
-use crate::core::index::workspaces::data_frames::data_frame_column_changes_db;
 use crate::model::schema::DataType;
->>>>>>> 563a2ea5
 use crate::model::Schema;
 use crate::view::data_frames::columns::{ColumnToDelete, ColumnToUpdate, NewColumn};
 use crate::view::data_frames::{ColumnChange, DataFrameColumnChange};
 use crate::{constants::TABLE_NAME, error::OxenError};
 
 use super::df_db;
+
 pub fn add_column(
     conn: &duckdb::Connection,
     new_column: &NewColumn,
@@ -73,7 +70,7 @@
     if operation == "deleted" {
         if let Some(column) = &column_before {
             if let Some(previous_change) =
-                data_frame_column_changes_db::get_data_frame_column_change(
+                column_changes_db::get_data_frame_column_change(
                     &db,
                     &column.column_name,
                 )?
@@ -100,13 +97,9 @@
     column_changes_db::write_data_frame_column_change(&change, &db)
 }
 
-<<<<<<< HEAD
-pub fn revert_column_changes(db: DB, column_name: String) -> Result<(), OxenError> {
-    column_changes_db::delete_data_frame_column_changes(&db, &column_name)
-=======
 pub fn maybe_revert_column_changes(db: &DB, column: Option<ColumnChange>) -> Result<(), OxenError> {
     if let Some(column) = column {
-        data_frame_column_changes_db::get_data_frame_column_change(db, &column.column_name)
+        column_changes_db::get_data_frame_column_change(db, &column.column_name)
             .and_then(|change_opt| match change_opt {
                 Some(_) => revert_column_changes(db, &column.column_name.to_owned()),
                 None => Ok(()),
@@ -117,8 +110,7 @@
 }
 
 pub fn revert_column_changes(db: &DB, column_name: &str) -> Result<(), OxenError> {
-    data_frame_column_changes_db::delete_data_frame_column_changes(db, column_name)
->>>>>>> 563a2ea5
+    column_changes_db::delete_data_frame_column_changes(db, column_name)
 }
 
 pub fn polar_insert_column(
