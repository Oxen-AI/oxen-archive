use crate::config::UserConfig;
use crate::constants::{COMMITS_DIR, MERGE_HEAD_FILE, ORIG_HEAD_FILE};
<<<<<<< HEAD
use crate::df::DFOpts;
use crate::error::OxenError;
use crate::index::{
    mod_stager, remote_dir_stager, CommitDBReader, CommitDirReader, CommitEntryWriter, RefReader,
    RefWriter,
};
use crate::model::{Branch, Commit, CommitEntry, NewCommit, StagedData, StagedEntry};
use crate::opts::RestoreOpts;
use crate::{command, db};
use crate::{df, util};

use indicatif::ProgressBar;
use rocksdb::{DBWithThreadMode, MultiThreaded};
use std::collections::HashSet;
use std::io::Write;
=======
use crate::error::OxenError;
use crate::index::{
    self, CommitDBReader, CommitDirEntryReader, CommitDirEntryWriter, CommitDirReader,
    CommitEntryWriter, EntryIndexer, RefReader, RefWriter,
};
use crate::model::{Commit, CommitEntry, NewCommit, RemoteBranch, StagedData, StagedEntry};
use crate::util;
use crate::{api, db};

use indicatif::ProgressBar;
use rocksdb::{DBWithThreadMode, MultiThreaded};
use std::collections::{HashMap, HashSet};
>>>>>>> b8f923d5
use std::path::{Path, PathBuf};
use std::str;
use time::OffsetDateTime;

use crate::model::LocalRepository;

pub struct CommitWriter {
    pub commits_db: DBWithThreadMode<MultiThreaded>,
    repository: LocalRepository,
}

impl CommitWriter {
    pub fn commit_db_dir(path: &Path) -> PathBuf {
        util::fs::oxen_hidden_dir(path).join(Path::new(COMMITS_DIR))
    }

    pub fn new(repository: &LocalRepository) -> Result<CommitWriter, OxenError> {
        let db_path = CommitWriter::commit_db_dir(&repository.path);

        if !db_path.exists() {
            std::fs::create_dir_all(&db_path)?;
        }

        let opts = db::opts::default();
        Ok(CommitWriter {
            commits_db: DBWithThreadMode::open(&opts, dunce::simplified(&db_path))?,
            repository: repository.clone(),
        })
    }

    fn create_new_commit_data(&self, message: &str) -> Result<NewCommit, OxenError> {
        let cfg = UserConfig::get()?;
        let timestamp = OffsetDateTime::now_utc();
        let ref_reader = RefReader::new(&self.repository)?;
        // Commit
        //  - parent_ids (can be empty if root)
        //  - message
        //  - date
        //  - author
        match ref_reader.head_commit_id() {
            Ok(Some(parent_id)) => {
                // We might be in a merge commit, in which case we would have multiple parents
                if self.is_merge_commit() {
                    log::debug!("Create merge commit...");
                    self.create_merge_commit(message)
                } else {
                    // We have one parent
                    log::debug!("Create commit with parent {:?}", parent_id);
                    Ok(NewCommit {
                        parent_ids: vec![parent_id],
                        message: String::from(message),
                        author: cfg.name,
                        email: cfg.email,
                        timestamp,
                    })
                }
            }
            _ => {
                // We are creating initial commit, no parents
                log::debug!("Create initial commit...");
                Ok(NewCommit {
                    parent_ids: vec![],
                    message: String::from(message),
                    author: cfg.name,
                    email: cfg.email,
                    timestamp,
                })
            }
        }
    }

    // Reads commit ids from merge commit files then removes them
    fn create_merge_commit(&self, message: &str) -> Result<NewCommit, OxenError> {
        let cfg = UserConfig::get()?;
        let timestamp = OffsetDateTime::now_utc();
        let hidden_dir = util::fs::oxen_hidden_dir(&self.repository.path);
        let merge_head_path = hidden_dir.join(MERGE_HEAD_FILE);
        let orig_head_path = hidden_dir.join(ORIG_HEAD_FILE);

        // Read parent commit ids
        let merge_commit_id = util::fs::read_from_path(&merge_head_path)?;
        let head_commit_id = util::fs::read_from_path(&orig_head_path)?;

        // Cleanup
        std::fs::remove_file(merge_head_path)?;
        std::fs::remove_file(orig_head_path)?;

        Ok(NewCommit {
            parent_ids: vec![merge_commit_id, head_commit_id],
            message: String::from(message),
            author: cfg.name,
            email: cfg.email,
            timestamp,
        })
    }

    fn is_merge_commit(&self) -> bool {
        let hidden_dir = util::fs::oxen_hidden_dir(&self.repository.path);
        let merge_head_path = hidden_dir.join(MERGE_HEAD_FILE);
        merge_head_path.exists()
    }

    // Create a db in the history/ dir under the id
    // We will have something like:
    // history/
    //   d7966d81ab35ffdf/
    //     annotations.txt -> b"{entry_json}"
    //     train/
    //       image_1.png -> b"{entry_json}"
    //       image_2.png -> b"{entry_json}"
    //       image_2.png -> b"{entry_json}"
    pub fn commit(&self, status: &mut StagedData, message: &str) -> Result<Commit, OxenError> {
        // Create a commit object, that either points to parent or not
        // must create this before anything else so that we know if it has parent or not.
        log::debug!("---COMMIT START---"); // for debug logging / timing purposes
        let new_commit = self.create_new_commit_data(message)?;
        log::debug!("Created commit obj {:?}", new_commit);
        let commit = self.commit_from_new(&new_commit, status, &self.repository.path, None)?;
        log::debug!("COMMIT_COMPLETE {} -> {}", commit.id, commit.message);

        // Mark as synced so we know we don't need to pull versions files again
        index::commit_sync_status::mark_commit_as_synced(&self.repository, &commit)?;

        // User output
        println!("Commit {} done.", commit.id);
        log::debug!("---COMMIT END---"); // for debug logging / timing purposes
        Ok(commit)
    }

    pub fn commit_from_new(
        &self,
        new_commit: &NewCommit,
        status: &mut StagedData,
        origin_path: &Path,
        branch: Option<Branch>,
    ) -> Result<Commit, OxenError> {
        let commit = self.gen_commit(new_commit, status);
        log::debug!(
            "commit_from_new commit Id computed {} -> [{}]",
            commit.id,
            commit.message
        );

        if let Some(branch) = &branch {
            let entries = mod_stager::list_mod_entries(&self.repository, branch)?;
            log::debug!(
                "commit_from_new listing entries {} -> {}",
                commit.id,
                entries.len()
            );
            let staged = self.apply_mods(branch, &entries)?;
            // Write entries
            self.add_commit_from_status(&commit, &staged, origin_path, Some(branch.to_owned()))?;
        } else {
            self.add_commit_from_status(&commit, status, origin_path, branch)?;
        }

        Ok(commit)
    }

    pub fn apply_mods(
        &self,
        branch: &Branch,
        entries: &Vec<CommitEntry>,
    ) -> Result<StagedData, OxenError> {
        let branch_repo = remote_dir_stager::init_or_get(&self.repository, branch).unwrap();

        log::debug!("apply_mods CommitWriter Apply {} mods", entries.len());
        for entry in entries.iter() {
            let branch_staging_dir =
                remote_dir_stager::branch_staging_dir(&self.repository, branch);

            // Copy the version file to the staging dir and make the mods
            let version_path = util::fs::version_path(&self.repository, entry);
            let entry_path = branch_staging_dir.join(&entry.path);
            if let Some(parent) = entry_path.parent() {
                if !parent.exists() {
                    std::fs::create_dir_all(parent)?;
                }
            }

            log::debug!(
                "apply_mods Copy file to mod {:?} -> {:?}",
                version_path,
                entry_path
            );
            std::fs::copy(&version_path, &entry_path)?;

            self.apply_mods_to_file(branch, entry, &entry_path)?;
            remote_dir_stager::stage_file(&self.repository, &branch_repo, branch, &entry_path)?;
        }

        // Have to recompute staged data
        let staged_data = command::status(&branch_repo)?;
        log::debug!("APPLY MODS got new staged_data");
        staged_data.print_stdout();

        Ok(staged_data)
    }

    fn apply_mods_to_file(
        &self,
        branch: &Branch,
        entry: &CommitEntry,
        path: &Path,
    ) -> Result<String, OxenError> {
        log::debug!(
            "apply_mods_to_file [{}] {:?} -> {:?}",
            branch.name,
            entry.path,
            path
        );
        if util::fs::is_tabular(path) {
            self.apply_tabular_mods(branch, entry, path)
        } else if util::fs::is_utf8(path) {
            self.apply_utf8_mods(branch, entry, path)
        } else {
            Err(OxenError::basic_str(
                "File type not supported for modifications",
            ))
        }
    }

    fn apply_tabular_mods(
        &self,
        branch: &Branch,
        entry: &CommitEntry,
        path: &Path,
    ) -> Result<String, OxenError> {
        let mut df = df::tabular::read_df(path, DFOpts::empty())?;
        let mods_df = mod_stager::list_mods_df(&self.repository, branch, entry)?;
        log::debug!("apply_tabular_mods [{}] {:?}", branch.name, path);
        if let Some(rows) = mods_df.added_rows {
            log::debug!("Add Rows {}", rows);
            df = df.vstack(&rows).unwrap();
        }
        log::debug!("Full DF {}", df);
        df::tabular::write_df(&mut df, path)?;
        let new_hash = util::hasher::hash_file_contents(path)?;
        Ok(new_hash)
    }

    fn apply_utf8_mods(
        &self,
        branch: &Branch,
        entry: &CommitEntry,
        path: &Path,
    ) -> Result<String, OxenError> {
        let mods = mod_stager::list_mods_raw(&self.repository, branch, entry)?;
        for modification in mods.iter() {
            let mut file = std::fs::OpenOptions::new()
                .write(true)
                .append(true)
                .open(path)?;
            log::debug!("append to file {:?} -> '{}'", path, modification.data);
            file.write_all(modification.data.as_bytes())?;
        }

        let new_hash = util::hasher::hash_file_contents(path)?;
        Ok(new_hash)
    }

    fn gen_commit(&self, commit_data: &NewCommit, status: &StagedData) -> Commit {
        log::debug!("gen_commit from {} files", status.added_files.len());
        let entries: Vec<StagedEntry> = status.added_files.values().cloned().collect();
        let id = util::hasher::compute_commit_hash(commit_data, &entries);
        log::debug!("gen_commit id {}", id);
        Commit::from_new_and_id(commit_data, id)
    }

    pub fn commit_with_parent_ids(
        &self,
        status: &StagedData,
        parent_ids: Vec<String>,
        message: &str,
    ) -> Result<Commit, OxenError> {
        let cfg = UserConfig::get()?;
        let timestamp = OffsetDateTime::now_utc();

        let commit = NewCommit {
            parent_ids,
            message: String::from(message),
            author: cfg.name,
            email: cfg.email,
            timestamp,
        };
        let entries: Vec<StagedEntry> = status.added_files.values().cloned().collect();
        let id = util::hasher::compute_commit_hash(&commit, &entries);
        let commit = Commit::from_new_and_id(&commit, id);
        self.add_commit_from_status(&commit, status, &self.repository.path, None)?;
        Ok(commit)
    }

    pub fn add_commit_from_empty_status(&self, commit: &Commit) -> Result<(), OxenError> {
        // Empty Status
        let status = StagedData::empty();
        self.add_commit_from_status(commit, &status, &self.repository.path, None)
    }

    pub fn add_commit_from_status(
        &self,
        commit: &Commit,
        status: &StagedData,
        origin_path: &Path,
        branch: Option<Branch>, // optional branch because usually we just want to commit off of HEAD
    ) -> Result<(), OxenError> {
        // Write entries
        let entry_writer = CommitEntryWriter::new(&self.repository, commit)?;

        log::debug!("add_commit_from_status about to commit staged entries...");
        // Commit all staged files from db
        entry_writer.commit_staged_entries(commit, status, origin_path)?;

        // Add to commits db id -> commit_json
        log::debug!("add_commit_from_status add commit [{}] to db", commit.id);
        self.add_commit_to_db(commit)?;

        let ref_writer = RefWriter::new(&self.repository)?;
        if let Some(branch) = branch {
            log::debug!(
                "add_commit_from_status got branch {} updating branch commit id {}",
                branch.name,
                commit.id
            );
            ref_writer.set_branch_commit_id(&branch.name, &commit.id)?;
        }
        ref_writer.set_head_commit_id(&commit.id)?;

        Ok(())
    }

    pub fn add_commit_to_db(&self, commit: &Commit) -> Result<(), OxenError> {
        // Write commit json to db
        let commit_json = serde_json::to_string(&commit)?;
        log::debug!("add_commit_to_db [{}] -> {}", commit.id, commit_json);
        self.commits_db.put(&commit.id, commit_json.as_bytes())?;
        Ok(())
    }

    async fn maybe_pull_missing_entries(&self, commit: &Commit) -> Result<(), OxenError> {
        // If we don't have a remote, there are not missing entries, so return
        let rb = RemoteBranch::default();
        let remote = self.repository.get_remote(&rb.remote);
        if remote.is_none() {
            log::debug!("No remote, no missing entries to fetch");
            return Ok(());
        }

        // Safe to unwrap now.
        let remote = remote.unwrap();

        match api::remote::repositories::get_by_remote(&remote).await {
            Ok(Some(remote_repo)) => {
                let indexer = EntryIndexer::new(&self.repository)?;
                indexer
                    .pull_all_entries_for_commit(&remote_repo, commit)
                    .await?;
            }
            Ok(None) => {
                log::debug!("No remote repo found, no entries to fetch");
            }
            Err(err) => {
                log::error!("Error getting remote repo: {}", err);
            }
        };

        Ok(())
    }

    // TODO: rethink this logic and make it cleaner
    pub async fn set_working_repo_to_commit_id(&self, commit_id: &str) -> Result<(), OxenError> {
        if !CommitDBReader::commit_id_exists(&self.commits_db, commit_id) {
            return Err(OxenError::commit_id_does_not_exist(commit_id));
        }
        log::debug!("set_working_repo_to_commit_id: {}", commit_id);

        let head_commit = CommitDBReader::head_commit(&self.repository, &self.commits_db)?;
        if head_commit.id == commit_id {
            log::debug!(
                "set_working_repo_to_commit_id, do nothing... head commit == commit_id {}",
                commit_id
            );

            // Don't do anything if we tried to switch to same commit
            return Ok(());
        }

        // Iterate over files in that are in *current head* and make sure they should all be there
        // if they aren't in commit db we are switching to, remove them
        // Safe to unwrap because we check if it exists above
        let commit = CommitDBReader::get_commit_by_id(&self.commits_db, commit_id)?.unwrap();
        log::debug!(
            "set_working_repo_to_commit_id: Commit: {} => '{}'",
            commit_id,
            commit.message
        );

        // Pull entries if they are not pulled
        self.maybe_pull_missing_entries(&commit).await?;

        // Two readers, one for HEAD and one for this current commit
        let head_entry_reader = CommitDirReader::new_from_head(&self.repository)?;
        let commit_entry_reader = CommitDirReader::new(&self.repository, &commit)?;
        let head_entries = head_entry_reader.list_files()?;
        log::debug!(
            "set_working_repo_to_commit_id got {} entries in commit",
            head_entries.len()
        );

        // Keep track of directories, since we do not explicitly store which ones are tracked...
        // we will remove them later if no files exist in them.
        let mut candidate_dirs_to_rm = self.cleanup_removed_files(commit_id, &head_entries)?;

<<<<<<< HEAD
                // TODO: Why are we doing...parent.parent here?
                // Keep track of parents to see if we clear them
                if let Some(parent) = path.parent() {
                    log::debug!("adding candidate dir {:?}", parent);
=======
        log::debug!("Setting working directory to {}", commit_id);
        log::debug!("got {} candidate dirs", candidate_dirs_to_rm.len());
>>>>>>> b8f923d5

        // Iterate over files in current commit db, and make sure the hashes match,
        // if different, copy the correct version over
        let commit_entries = commit_entry_reader.list_entries()?;

        self.restore_missing_files(commit_id, &commit_entries, &mut candidate_dirs_to_rm)?;

        log::debug!("candidate_dirs_to_rm {}", candidate_dirs_to_rm.len());
        if !candidate_dirs_to_rm.is_empty() {
            println!("Cleaning up...");
        }

        // Remove un-tracked directories
        for dir in candidate_dirs_to_rm.iter() {
            let full_dir = self.repository.path.join(dir);
            // println!("set_working_repo_to_commit_id remove dis dir {:?}", full_dir);
            match std::fs::remove_dir_all(full_dir) {
                Ok(_) => {}
                Err(e) => {
                    log::debug!("set_working_repo_to_commit_id remove dir error {:?}", e);
                }
            }
        }
<<<<<<< HEAD
        log::debug!("Setting working directory to {}", commit_id);
        log::debug!("got {} candidate dirs", candidate_dirs_to_rm.len());
=======
>>>>>>> b8f923d5

        Ok(())
    }

    fn restore_missing_files(
        &self,
        commit_id: &str,
        entries: &[CommitEntry],
        candidate_dirs_to_rm: &mut HashSet<PathBuf>,
    ) -> Result<(), OxenError> {
        println!("Setting working directory to {commit_id}");
        let size: u64 = unsafe { std::mem::transmute(entries.len()) };
        let bar = ProgressBar::new(size);

        let dir_entries = self.group_entries_to_dirs(entries);

        for (dir, entries) in dir_entries.iter() {
            let committer = CommitDirEntryWriter::new(&self.repository, commit_id, dir)?;
            for entry in entries.iter() {
                bar.inc(1);
                let path = &entry.path;
                log::debug!("Checking committed entry: {:?} => {:?}", path, entry);

                let dst_path = self.repository.path.join(path);
                let version_path = util::fs::version_path(&self.repository, entry);

                // If we do not have the file, restore it from our versioned history
                if !dst_path.exists() {
                    log::debug!(
                        "set_working_repo_to_commit_id restore file [{:?}] she new 🙏 {:?} -> {:?}",
                        entry.path,
                        version_path,
                        dst_path
                    );

                    // mkdir if not exists for the parent
                    if let Some(parent) = dst_path.parent() {
                        if !parent.exists() {
                            match std::fs::create_dir_all(parent) {
                                Ok(_) => {}
                                Err(err) => {
                                    log::error!("Error creating directory: {}", err);
                                }
                            }
                        }
                    }

                    match index::restore::restore_file_with_commit_writer(
                        &self.repository,
                        &entry.path,
                        entry,
                        &committer,
                    ) {
                        Ok(_) => {}
                        Err(err) => {
                            log::error!("Error restoring file: {}", err);
                        }
                    }
                } else {
                    // we do have it, check if we need to update it
                    let dst_hash =
                        util::hasher::hash_file_contents(&dst_path).expect("Could not hash file");

                    // let old_contents = util::fs::read_from_path(&version_path)?;
                    // let current_contents = util::fs::read_from_path(&dst_path)?;
                    // log::debug!("old_contents {:?}\n{}", version_path, old_contents);
                    // log::debug!("current_contents {:?}\n{}", dst_path, current_contents);

                    // If the hash of the file from the commit is different than the one on disk, update it
                    if entry.hash != dst_hash {
                        // we need to update working dir
                        log::debug!(
                            "set_working_repo_to_commit_id restore file diff hash 🙏 {:?} -> {:?}",
                            version_path,
                            dst_path
                        );

                        match index::restore::restore_file_with_commit_writer(
                            &self.repository,
                            &entry.path,
                            entry,
                            &committer,
                        ) {
                            Ok(_) => {}
                            Err(err) => {
                                log::error!("Error restoring file: {}", err);
                            }
                        }
                    } else {
                        log::debug!(
                            "set_working_repo_to_commit_id hashes match! {:?} -> {:?}",
                            version_path,
                            dst_path
                        );
                    }
                }

                if let Some(parent) = path.parent() {
                    // Check if parent directory exists, if it does, we no longer have
                    // it as a candidate to remove
                    if candidate_dirs_to_rm.contains(parent) {
                        log::debug!("We aren't going to delete candidate {:?}", parent);
                        candidate_dirs_to_rm.remove(parent);
                    }
                }
            }
        }
        bar.finish();
        Ok(())
    }

    fn cleanup_removed_files(
        &self,
        commit_id: &str,
        paths: &[PathBuf],
    ) -> Result<HashSet<PathBuf>, OxenError> {
        println!("Checking index...");
        let size: u64 = unsafe { std::mem::transmute(paths.len()) };
        let bar = ProgressBar::new(size);

        let mut candidate_dirs_to_rm: HashSet<PathBuf> = HashSet::new();

        let dirs_to_paths = self.group_paths_to_dirs(paths);

        for (dir, paths) in dirs_to_paths.iter() {
            let entry_reader = CommitDirEntryReader::new(&self.repository, commit_id, dir)?;
            for path in paths.iter() {
                let full_path = self.repository.path.join(path);
                log::debug!(
                    "set_working_repo_to_commit_id commit_entries[{:?}]",
                    full_path
                );
                if full_path.is_file() {
                    log::debug!("set_working_repo_to_commit_id path {:?}", path);

                    // TODO: Why are we doing...parent.parent here?
                    // Keep track of parents to see if we clear them
                    if let Some(parent) = path.parent() {
                        log::debug!("adding candidate dir {:?}", parent);

                        if parent.parent().is_some() {
                            // only add one directory below top level
                            // println!("set_working_repo_to_commit_id candidate dir {:?}", parent);
                            candidate_dirs_to_rm.insert(parent.to_path_buf());
                        }
                    }

                    if entry_reader.has_file(path) {
                        // We already have file ✅
                        log::debug!(
                            "set_working_repo_to_commit_id we already have file ✅ {:?}",
                            full_path
                        );
                    } else {
                        // sorry, we don't know you, bye
                        log::debug!("set_working_repo_to_commit_id see ya 💀 {:?}", full_path);
                        std::fs::remove_file(full_path)?;
                    }
                }
                bar.inc(1);
            }
        }
        bar.finish();

        Ok(candidate_dirs_to_rm)
    }

    fn group_entries_to_dirs(&self, entries: &[CommitEntry]) -> HashMap<PathBuf, Vec<CommitEntry>> {
        let mut results: HashMap<PathBuf, Vec<CommitEntry>> = HashMap::new();

        for entry in entries.iter() {
            if let Some(parent) = entry.path.parent() {
                results
                    .entry(parent.to_path_buf())
                    .or_default()
                    .push(entry.to_owned());
            }
        }

        results
    }

    fn group_paths_to_dirs(&self, files: &[PathBuf]) -> HashMap<PathBuf, Vec<PathBuf>> {
        let mut results: HashMap<PathBuf, Vec<PathBuf>> = HashMap::new();

        for path in files.iter() {
            if let Some(parent) = path.parent() {
                results
                    .entry(parent.to_path_buf())
                    .or_default()
                    .push(path.to_owned());
            }
        }

        results
    }

    pub async fn set_working_repo_to_branch(&self, name: &str) -> Result<(), OxenError> {
        let ref_reader = RefReader::new(&self.repository)?;
        if let Some(commit_id) = ref_reader.get_commit_id_for_branch(name)? {
            self.set_working_repo_to_commit_id(&commit_id).await
        } else {
            let err = format!("Could not get commit id for branch: {name}");
            Err(OxenError::basic_str(err))
        }
    }

    pub fn get_commit_by_id(&self, commit_id: &str) -> Result<Option<Commit>, OxenError> {
        // Check if the id is in the DB
        let key = commit_id.as_bytes();
        match self.commits_db.get(key) {
            Ok(Some(value)) => {
                let commit: Commit = serde_json::from_str(str::from_utf8(&value)?)?;
                Ok(Some(commit))
            }
            Ok(None) => Ok(None),
            Err(err) => {
                let err = format!("Error commits_db to find commit_id {commit_id:?}\nErr: {err}");
                Err(OxenError::basic_str(err))
            }
        }
    }
}

#[cfg(test)]
mod tests {
    use std::path::Path;

    use crate::df::DFOpts;
    use crate::error::OxenError;
    use crate::index::{self, remote_dir_stager, CommitDBReader, CommitDirReader, CommitWriter};
    use crate::model::entry::mod_entry::ModType;
    use crate::model::{StagedData, User};
    use crate::{api, command, df, test, util};

    // This is how we initialize
    #[test]
    fn test_commit_no_files() -> Result<(), OxenError> {
        test::run_empty_stager_test(|stager, repo| {
            let mut status = StagedData::empty();
            log::debug!("run_empty_stager_test before CommitWriter::new...");
            let commit_writer = CommitWriter::new(&repo)?;
            commit_writer.commit(&mut status, "Init")?;
            stager.unstage()?;

            Ok(())
        })
    }

    #[test]
    fn test_commit_staged() -> Result<(), OxenError> {
        test::run_empty_stager_test(|stager, repo| {
            // Create committer with no commits
            let repo_path = &repo.path;
            let entry_reader = CommitDirReader::new_from_head(&repo)?;
            let commit_writer = CommitWriter::new(&repo)?;

            let train_dir = repo_path.join("training_data");
            std::fs::create_dir_all(&train_dir)?;
            let _ = test::add_txt_file_to_dir(&train_dir, "Train Ex 1")?;
            let _ = test::add_txt_file_to_dir(&train_dir, "Train Ex 2")?;
            let _ = test::add_txt_file_to_dir(&train_dir, "Train Ex 3")?;
            let annotation_file = test::add_txt_file_to_dir(repo_path, "some annotations...")?;

            let test_dir = repo_path.join("test_data");
            std::fs::create_dir_all(&test_dir)?;
            let _ = test::add_txt_file_to_dir(&test_dir, "Test Ex 1")?;
            let _ = test::add_txt_file_to_dir(&test_dir, "Test Ex 2")?;

            // Add a file and a directory
            stager.add_file(&annotation_file, &entry_reader)?;
            stager.add_dir(&train_dir, &entry_reader)?;

            let message = "Adding training data to 🐂";
            let mut status = stager.status(&entry_reader)?;
            let commit = commit_writer.commit(&mut status, message)?;
            stager.unstage()?;

            let commit_history =
                CommitDBReader::history_from_commit(&commit_writer.commits_db, &commit)?;

            // should be two commits now
            assert_eq!(commit_history.len(), 2);

            // Check that the files are no longer staged
            let status = stager.status(&entry_reader)?;
            let files = status.added_files;
            assert_eq!(files.len(), 0);
            let dirs = stager.list_staged_dirs()?;
            assert_eq!(dirs.len(), 0);

            Ok(())
        })
    }

    #[test]
    fn test_commit_text_appends_staged() -> Result<(), OxenError> {
        test::run_training_data_repo_test_fully_committed(|repo| {
            let repo_path = &repo.path;

            let readme_file = Path::new("README.md");
            let full_path = repo_path.join(readme_file);
            let og_contents = util::fs::read_from_path(&full_path)?;

            // Stage an append
            let branch = command::current_branch(&repo)?.unwrap();
            let branch_repo = index::remote_dir_stager::init_or_get(&repo, &branch).unwrap();

            let append_contents = "\n## New Section".to_string();
            index::mod_stager::create_mod(
                &repo,
                &branch,
                readme_file,
                ModType::Append,
                append_contents.clone(),
            )?;

            let commit = remote_dir_stager::commit_staged(
                &repo,
                &branch_repo,
                &branch,
                &User {
                    name: "Test User".to_string(),
                    email: "test@oxen.ai".to_string(),
                },
                "Appending data",
            )?;

            // Make sure version file is updated
            let entry =
                api::local::entries::get_entry_for_commit(&repo, &commit, readme_file)?.unwrap();
            let version_file = util::fs::version_path(&repo, &entry);
            let new_contents = util::fs::read_from_path(&version_file)?;
            assert_eq!(new_contents, format!("{og_contents}{append_contents}"));

            Ok(())
        })
    }

    #[test]
    fn test_commit_tabular_append_invalid_schema() -> Result<(), OxenError> {
        test::run_training_data_repo_test_fully_committed(|repo| {
            // Try stage an append
            let readme_file = Path::new("annotations")
                .join("train")
                .join("bounding_box.csv");
            let branch = command::current_branch(&repo)?.unwrap();

            let append_contents = "{\"file\": \"images/test.jpg\"}".to_string();
            let result = index::mod_stager::create_mod(
                &repo,
                &branch,
                &readme_file,
                ModType::Append,
                append_contents,
            );
            // Should be an error
            assert!(result.is_err());

            Ok(())
        })
    }

    #[test]
    fn test_commit_tabular_appends_staged() -> Result<(), OxenError> {
        test::run_training_data_repo_test_fully_committed(|repo| {
            let annotations_file = Path::new("annotations")
                .join("train")
                .join("bounding_box.csv");

            // Stage an append
            let branch = command::current_branch(&repo)?.unwrap();
            let branch_repo = index::remote_dir_stager::init_or_get(&repo, &branch).unwrap();

            let append_contents = "{\"file\": \"images/test.jpg\", \"label\": \"dog\", \"min_x\": 2.0, \"min_y\": 3.0, \"width\": 100, \"height\": 120}".to_string();
            index::mod_stager::create_mod(
                &repo,
                &branch,
                &annotations_file,
                ModType::Append,
                append_contents,
            )?;

            let commit = remote_dir_stager::commit_staged(
                &repo,
                &branch_repo,
                &branch,
                &User {
                    name: "Test User".to_string(),
                    email: "test@oxen.ai".to_string(),
                },
                "Appending tabular data",
            )?;

            // Make sure version file is updated
            let entry =
                api::local::entries::get_entry_for_commit(&repo, &commit, &annotations_file)?
                    .unwrap();
            let version_file = util::fs::version_path(&repo, &entry);

            let data_frame = df::tabular::read_df(version_file, DFOpts::empty())?;
            println!("{data_frame}");
            assert_eq!(
                format!("{data_frame}"),
                r"shape: (7, 6)
┌─────────────────┬───────┬───────┬───────┬───────┬────────┐
│ file            ┆ label ┆ min_x ┆ min_y ┆ width ┆ height │
│ ---             ┆ ---   ┆ ---   ┆ ---   ┆ ---   ┆ ---    │
│ str             ┆ str   ┆ f64   ┆ f64   ┆ i64   ┆ i64    │
╞═════════════════╪═══════╪═══════╪═══════╪═══════╪════════╡
│ train/dog_1.jpg ┆ dog   ┆ 101.5 ┆ 32.0  ┆ 385   ┆ 330    │
├╌╌╌╌╌╌╌╌╌╌╌╌╌╌╌╌╌┼╌╌╌╌╌╌╌┼╌╌╌╌╌╌╌┼╌╌╌╌╌╌╌┼╌╌╌╌╌╌╌┼╌╌╌╌╌╌╌╌┤
│ train/dog_1.jpg ┆ dog   ┆ 102.5 ┆ 31.0  ┆ 386   ┆ 330    │
├╌╌╌╌╌╌╌╌╌╌╌╌╌╌╌╌╌┼╌╌╌╌╌╌╌┼╌╌╌╌╌╌╌┼╌╌╌╌╌╌╌┼╌╌╌╌╌╌╌┼╌╌╌╌╌╌╌╌┤
│ train/dog_2.jpg ┆ dog   ┆ 7.0   ┆ 29.5  ┆ 246   ┆ 247    │
├╌╌╌╌╌╌╌╌╌╌╌╌╌╌╌╌╌┼╌╌╌╌╌╌╌┼╌╌╌╌╌╌╌┼╌╌╌╌╌╌╌┼╌╌╌╌╌╌╌┼╌╌╌╌╌╌╌╌┤
│ train/dog_3.jpg ┆ dog   ┆ 19.0  ┆ 63.5  ┆ 376   ┆ 421    │
├╌╌╌╌╌╌╌╌╌╌╌╌╌╌╌╌╌┼╌╌╌╌╌╌╌┼╌╌╌╌╌╌╌┼╌╌╌╌╌╌╌┼╌╌╌╌╌╌╌┼╌╌╌╌╌╌╌╌┤
│ train/cat_1.jpg ┆ cat   ┆ 57.0  ┆ 35.5  ┆ 304   ┆ 427    │
├╌╌╌╌╌╌╌╌╌╌╌╌╌╌╌╌╌┼╌╌╌╌╌╌╌┼╌╌╌╌╌╌╌┼╌╌╌╌╌╌╌┼╌╌╌╌╌╌╌┼╌╌╌╌╌╌╌╌┤
│ train/cat_2.jpg ┆ cat   ┆ 30.5  ┆ 44.0  ┆ 333   ┆ 396    │
├╌╌╌╌╌╌╌╌╌╌╌╌╌╌╌╌╌┼╌╌╌╌╌╌╌┼╌╌╌╌╌╌╌┼╌╌╌╌╌╌╌┼╌╌╌╌╌╌╌┼╌╌╌╌╌╌╌╌┤
│ images/test.jpg ┆ dog   ┆ 2.0   ┆ 3.0   ┆ 100   ┆ 120    │
└─────────────────┴───────┴───────┴───────┴───────┴────────┘"
            );
            Ok(())
        })
    }
}<|MERGE_RESOLUTION|>--- conflicted
+++ resolved
@@ -1,35 +1,18 @@
 use crate::config::UserConfig;
 use crate::constants::{COMMITS_DIR, MERGE_HEAD_FILE, ORIG_HEAD_FILE};
-<<<<<<< HEAD
-use crate::df::DFOpts;
-use crate::error::OxenError;
-use crate::index::{
-    mod_stager, remote_dir_stager, CommitDBReader, CommitDirReader, CommitEntryWriter, RefReader,
-    RefWriter,
-};
-use crate::model::{Branch, Commit, CommitEntry, NewCommit, StagedData, StagedEntry};
-use crate::opts::RestoreOpts;
-use crate::{command, db};
-use crate::{df, util};
-
-use indicatif::ProgressBar;
-use rocksdb::{DBWithThreadMode, MultiThreaded};
-use std::collections::HashSet;
-use std::io::Write;
-=======
 use crate::error::OxenError;
 use crate::index::{
     self, CommitDBReader, CommitDirEntryReader, CommitDirEntryWriter, CommitDirReader,
     CommitEntryWriter, EntryIndexer, RefReader, RefWriter,
 };
-use crate::model::{Commit, CommitEntry, NewCommit, RemoteBranch, StagedData, StagedEntry};
+use crate::model::{Branch, Commit, CommitEntry, NewCommit, RemoteBranch, StagedData, StagedEntry};
 use crate::util;
 use crate::{api, db};
 
+use std::io::Write;
 use indicatif::ProgressBar;
 use rocksdb::{DBWithThreadMode, MultiThreaded};
 use std::collections::{HashMap, HashSet};
->>>>>>> b8f923d5
 use std::path::{Path, PathBuf};
 use std::str;
 use time::OffsetDateTime;
@@ -443,15 +426,8 @@
         // we will remove them later if no files exist in them.
         let mut candidate_dirs_to_rm = self.cleanup_removed_files(commit_id, &head_entries)?;
 
-<<<<<<< HEAD
-                // TODO: Why are we doing...parent.parent here?
-                // Keep track of parents to see if we clear them
-                if let Some(parent) = path.parent() {
-                    log::debug!("adding candidate dir {:?}", parent);
-=======
         log::debug!("Setting working directory to {}", commit_id);
         log::debug!("got {} candidate dirs", candidate_dirs_to_rm.len());
->>>>>>> b8f923d5
 
         // Iterate over files in current commit db, and make sure the hashes match,
         // if different, copy the correct version over
@@ -475,11 +451,9 @@
                 }
             }
         }
-<<<<<<< HEAD
+
         log::debug!("Setting working directory to {}", commit_id);
         log::debug!("got {} candidate dirs", candidate_dirs_to_rm.len());
-=======
->>>>>>> b8f923d5
 
         Ok(())
     }
