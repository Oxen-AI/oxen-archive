use crate::error::OxenError;
use serde::{de, Serialize};

use os_path::OsPath;
use rocksdb::{DBWithThreadMode, IteratorMode, ThreadMode};
use std::collections::HashSet;
use std::hash::Hash;
use std::path::{Path, PathBuf};
use std::str;

use crate::core::db::str_json_db;

/// # Checks if the file exists in this directory
/// More efficient than get_entry since it does not actual deserialize the entry
pub fn has_entry<T: ThreadMode, P: AsRef<Path>>(db: &DBWithThreadMode<T>, path: P) -> bool {
    let path = path.as_ref();

    // strip trailing / if exists for looking up directories
    let path_str = path.to_str().map(|s| s.trim_end_matches('/'));
<<<<<<< HEAD

    log::debug!(
        "path_db::has_entry?({:?}) from db {:?}",
        path_str,
        db.path()
    );
=======
>>>>>>> 3498d87f
    if let Some(key) = path_str {
        // Check if the path_str has windows \\ in it, all databases use / so we are consistent across OS's
        let key = key.replace('\\', "/");
        return str_json_db::has_key(db, key);
    }

    false
}

/// # Get the staged entry object from the file path
pub fn get_entry<T: ThreadMode, P: AsRef<Path>, D>(
    db: &DBWithThreadMode<T>,
    path: P,
) -> Result<Option<D>, OxenError>
where
    D: de::DeserializeOwned,
{
    let path = path.as_ref();
    if let Some(key) = path.to_str() {
        // de-windows-ify the path
        let key = key.replace('\\', "/");

        return str_json_db::get(db, key);
    }
    Err(OxenError::could_not_convert_path_to_str(path))
}

/// # Serializes the entry to json and writes to db
pub fn put<T: ThreadMode, P: AsRef<Path>, S>(
    db: &DBWithThreadMode<T>,
    path: P,
    entry: &S,
) -> Result<(), OxenError>
where
    S: Serialize,
{
    let path = path.as_ref();
    if let Some(key) = path.to_str() {
        // de-windows-ify the path
        let key = key.replace('\\', "/");
        str_json_db::put(db, key, entry)
    } else {
        Err(OxenError::could_not_convert_path_to_str(path))
    }
}

/// # Removes path entry from database
pub fn delete<T: ThreadMode, P: AsRef<Path>>(
    db: &DBWithThreadMode<T>,
    path: P,
) -> Result<(), OxenError> {
    let path = path.as_ref();
    if let Some(key) = path.to_str() {
        // de-windows-ify the path
        let key = key.replace('\\', "/");
        str_json_db::delete(db, key)
    } else {
        Err(OxenError::could_not_convert_path_to_str(path))
    }
}

/// # List the file paths in the staged dir
/// More efficient than list_added_path_entries since it does not deserialize the entries
pub fn list_paths<T: ThreadMode>(
    db: &DBWithThreadMode<T>,
    base_dir: &Path,
) -> Result<Vec<PathBuf>, OxenError> {
    // log::debug!("path_db::list_paths({:?})", base_dir);
    let iter = db.iterator(IteratorMode::Start);
    let mut paths: Vec<PathBuf> = vec![];
    for item in iter {
        match item {
            Ok((key, _value)) => {
                match str::from_utf8(&key) {
                    Ok(key) => {
                        // return path with native slashes
                        let os_path = OsPath::from(key);
                        let new_path = os_path.to_pathbuf();

<<<<<<< HEAD
                        log::debug!("list_paths converted {:?} -> {:?}", key, new_path);

=======
>>>>>>> 3498d87f
                        paths.push(base_dir.join(new_path));
                    }
                    _ => {
                        log::error!("list_added_paths() Could not decode key {:?}", key)
                    }
                }
            }
            _ => {
                return Err(OxenError::basic_str(
                    "Could not read iterate over db values",
                ));
            }
        }
    }
    Ok(paths)
}

/// # List file names and attached entries
pub fn list_path_entries<T: ThreadMode, D>(
    db: &DBWithThreadMode<T>,
    base_dir: &Path,
) -> Result<Vec<(PathBuf, D)>, OxenError>
where
    D: de::DeserializeOwned,
{
    // log::debug!("path_db::list_path_entries({:?})", db.path());
    let iter = db.iterator(IteratorMode::Start);
    let mut paths: Vec<(PathBuf, D)> = vec![];
    for item in iter {
        match item {
            Ok((key, value)) => {
                match (str::from_utf8(&key), str::from_utf8(&value)) {
                    (Ok(key), Ok(value)) => {
                        // Full path given the dir it is in
                        let path = base_dir.join(String::from(key));
                        let entry: Result<D, serde_json::error::Error> =
                            serde_json::from_str(value);
                        if let Ok(entry) = entry {
                            paths.push((path, entry));
                        }
                    }
                    (Ok(key), _) => {
                        log::error!(
                            "list_added_path_entries() Could not values for key {}.",
                            key
                        )
                    }
                    (_, Ok(val)) => {
                        log::error!("list_added_path_entries() Could not key for value {}.", val)
                    }
                    _ => {
                        log::error!("list_added_path_entries() Could not decoded keys and values.")
                    }
                }
            }
            _ => {
                return Err(OxenError::basic_str(
                    "Could not read iterate over db values",
                ));
            }
        }
    }
    Ok(paths)
}

/// # List entries without file names
pub fn list_entries<T: ThreadMode, D>(db: &DBWithThreadMode<T>) -> Result<Vec<D>, OxenError>
where
    D: de::DeserializeOwned,
{
    str_json_db::list_vals(db)
}

pub fn list_entries_set<T: ThreadMode, D>(db: &DBWithThreadMode<T>) -> Result<HashSet<D>, OxenError>
where
    D: de::DeserializeOwned,
    D: Hash,
    D: Eq,
{
    let iter = db.iterator(IteratorMode::Start);
    let mut paths: HashSet<D> = HashSet::new();
    for item in iter {
        match item {
            Ok((_, value)) => {
                match str::from_utf8(&value) {
                    Ok(value) => {
                        // Full path given the dir it is in
                        let entry: Result<D, serde_json::error::Error> =
                            serde_json::from_str(value);
                        if let Ok(entry) = entry {
                            paths.insert(entry);
                        }
                    }
                    _ => {
                        log::error!("list_added_path_entries() Could not decoded keys and values.")
                    }
                }
            }
            _ => {
                return Err(OxenError::basic_str(
                    "Could not read iterate over db values",
                ));
            }
        }
    }
    Ok(paths)
}

pub fn clear<T: ThreadMode>(db: &DBWithThreadMode<T>) -> Result<(), OxenError> {
    str_json_db::clear(db)
}

pub fn list_entry_page<T: ThreadMode, D>(
    db: &DBWithThreadMode<T>,
    page: usize,
    page_size: usize,
) -> Result<Vec<D>, OxenError>
where
    D: de::DeserializeOwned,
{
    // The iterator doesn't technically have a skip method as far as I can tell
    // so we are just going to manually do it
    let mut paths: Vec<D> = vec![];
    let iter = db.iterator(IteratorMode::Start);
    // Do not go negative, and start from 0
    let start_page = if page == 0 { 0 } else { page - 1 };
    let start_idx = start_page * page_size;
    for (entry_i, item) in iter.enumerate() {
        match item {
            Ok((_, value)) => {
                // limit to page_size
                if paths.len() >= page_size {
                    break;
                }

                // only grab values after start_idx based on page and page_size
                if entry_i >= start_idx {
                    let entry: D = serde_json::from_str(str::from_utf8(&value)?)?;
                    paths.push(entry);
                }
            }
            _ => {
                return Err(OxenError::basic_str(
                    "Could not read iterate over db values",
                ));
            }
        }
    }
    Ok(paths)
}

/// List the entries given an offset, page, and page_size
pub fn list_entry_page_with_offset<T: ThreadMode, D>(
    db: &DBWithThreadMode<T>,
    page: usize,
    page_size: usize,
    offset: usize,
) -> Result<Vec<D>, OxenError>
where
    D: de::DeserializeOwned,
{
    // Ugh this is so hacky...should be using a real database for the entries.
    let start_page = if page == 0 { 0 } else { page - 1 };
    let mut start_idx = start_page * page_size;
    log::debug!("list_entry_page_with_offset(1) page: {page}, page_size: {page_size}, offset: {offset} start_idx: {start_idx} start_page: {start_page}");

    if start_idx >= offset {
        start_idx -= offset;
    }
    log::debug!("list_entry_page_with_offset(2) page: {page}, page_size: {page_size}, offset: {offset} start_idx: {start_idx} start_page: {start_page}");

    // The iterator doesn't technically have a skip method as far as I can tell
    // so we are just going to manually do it
    let mut paths: Vec<D> = vec![];
    let iter = db.iterator(IteratorMode::Start);
    // Do not go negative, and start from 0
    for (entry_i, item) in iter.enumerate() {
        match item {
            Ok((_, value)) => {
                // limit to page_size
                if paths.len() >= page_size {
                    break;
                }

                // only grab values after start_idx based on page and page_size
                if entry_i >= start_idx {
                    let entry: D = serde_json::from_str(str::from_utf8(&value)?)?;
                    paths.push(entry);
                }
            }
            _ => {
                return Err(OxenError::basic_str(
                    "Could not read iterate over db values",
                ));
            }
        }
    }
    Ok(paths)
}<|MERGE_RESOLUTION|>--- conflicted
+++ resolved
@@ -17,15 +17,6 @@
 
     // strip trailing / if exists for looking up directories
     let path_str = path.to_str().map(|s| s.trim_end_matches('/'));
-<<<<<<< HEAD
-
-    log::debug!(
-        "path_db::has_entry?({:?}) from db {:?}",
-        path_str,
-        db.path()
-    );
-=======
->>>>>>> 3498d87f
     if let Some(key) = path_str {
         // Check if the path_str has windows \\ in it, all databases use / so we are consistent across OS's
         let key = key.replace('\\', "/");
@@ -105,11 +96,6 @@
                         let os_path = OsPath::from(key);
                         let new_path = os_path.to_pathbuf();
 
-<<<<<<< HEAD
-                        log::debug!("list_paths converted {:?} -> {:?}", key, new_path);
-
-=======
->>>>>>> 3498d87f
                         paths.push(base_dir.join(new_path));
                     }
                     _ => {
